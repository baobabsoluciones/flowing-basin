--- conflicted
+++ resolved
@@ -361,18 +361,9 @@
         :return: Number of time steps up to the largest impact horizon
         """
 
-<<<<<<< HEAD
         start_decisions = self.get_start_decisions_datetime()
         end_impact = self.get_end_impact_datetime()
         difference = end_impact - start_decisions
-=======
-        decision_horizon = self.get_decision_horizon()
-        max_lag = max([self.get_relevant_lags_of_dam(dam_id)[0] for dam_id in self.get_ids_of_dams()])
-        # We take self.get_relevant_lags_of_dam(dam_id)[0] (min lag of each channel) instead of
-        # self.get_relevant_lags_of_dam(dam_id)[-1] (max lag of each channel)
-        # because we only want to include the time steps in which the generated power
-        # depends only on the flows before the decision horizon
->>>>>>> 6c5d980c
 
         return int(difference.total_seconds() // self.get_time_step_seconds() + 1)
 
@@ -857,15 +848,12 @@
         """
 
         max_price = max(self.data["energy_prices"])
-<<<<<<< HEAD
 
         # To get the largest price of only the decision interval, not the whole information interval:
         # max(self.data["energy_prices"][self.get_start_information_offset(): -self.get_end_information_offset()])
         # But this isn't necessary in RL since the max price affects both the observation normalization and the reward,
         # so it should be transparent for the agent
 
-=======
->>>>>>> 6c5d980c
         return max_price
 
     def calculate_total_avg_inflow(self) -> float:
