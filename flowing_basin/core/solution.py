--- conflicted
+++ resolved
@@ -468,36 +468,14 @@
 
         return values
 
-<<<<<<< HEAD
-    def get_history_gap(self) -> list[float] | None:
-
-        """
-        Get the history of gap values for the MILP solver
-=======
     def get_history_gap_values(self) -> list[float] | None:
 
         """
         Get the gap values of the MILP solver
->>>>>>> 6c5d980c
         """
 
         values = self.data.get("objective_history")
         if values is not None:
-<<<<<<< HEAD
-            values = values["gap_values_pct"]
-
-        return values
-
-    def get_final_gap(self) -> float | None:
-
-        """
-        Get the final gap achieved by the MILP solver
-        """
-
-        gap_values = self.get_history_gap()
-        if gap_values is not None:
-            return gap_values[-1]
-=======
             values = values.get("gap_values_pct")
 
         return values
@@ -554,7 +532,6 @@
         """
 
         return self.data.get("configuration")
->>>>>>> 6c5d980c
 
     def get_volumes_of_dam(self, idx: str) -> list[float] | None:
 
@@ -606,12 +583,12 @@
         # Remove first dimension
         flows_p = flows_p[0]
 
-        return cls(
+        return Solution.from_dict(
             dict(
-                dams={
-                    dam_id: dict(id=dam_id, flows=flows_p[dam_index].tolist())
+                dams=[
+                    dict(id=dam_id, flows=flows_p[dam_index].tolist())
                     for dam_index, dam_id in enumerate(dam_ids)
-                }
+                ]
             )
         )
 
@@ -642,31 +619,24 @@
         on top of the graph of the price of energy
         """
 
-<<<<<<< HEAD
         decision_time_steps = self.get_decisions_time_steps()
         info_time_steps = self.get_information_time_steps()
 
         flows = self.get_exiting_flows_of_dam(dam_id)
+        flows_predicted = self.get_predicted_exiting_flows_of_dam(dam_id)
         volumes = self.get_volumes_of_dam(dam_id)
 
         ax.plot(decision_time_steps, volumes, color='b', label="Predicted volume")
-=======
-        ax.plot(self.get_volumes_of_dam(dam_id), color='b', label="Predicted volume")
->>>>>>> 6c5d980c
         ax.set_xlabel("Time (15min)")
         ax.set_ylabel("Volume (m3)")
         ax.set_title(f"Solution for {dam_id}")
         ax.legend()
 
         twinax = ax.twinx()
-<<<<<<< HEAD
         twinax.plot(info_time_steps, self.get_all_prices(), color='r', label="Price")
-        twinax.plot(decision_time_steps, flows, color='g', label="Flow")
-=======
-        twinax.plot(self.get_all_prices(), color='r', label="Price")
-        twinax.plot(self.get_exiting_flows_of_dam(dam_id), color='g', linestyle='--',  label="Flow (assigned)")
-        twinax.plot(self.get_predicted_exiting_flows_of_dam(dam_id), color='g', linestyle='-', label="Flow (predicted)")
->>>>>>> 6c5d980c
+        if flows != flows_predicted:
+            twinax.plot(decision_time_steps, flows, color='g', linestyle='--', label="Flow (assigned)")
+        twinax.plot(decision_time_steps, flows_predicted, color='g', linestyle='-', label="Flow")
         twinax.set_ylabel("Flow (m3/s), Price (€)")
         twinax.legend()
 
