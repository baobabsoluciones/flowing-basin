from flowing_basin.core import Instance, Solution, Experiment
import pulp as lp
from dataclasses import dataclass


@dataclass
class LPConfiguration:
    # Objective final volumes
    volume_objectives: dict[str, float]

    # Penalty for unfulfilling the objective volumes, and the bonus for exceeding them (in €/m3)
    volume_shortage_penalty: float
    volume_exceedance_bonus: float

    # Penalty for each power group startup and for each time step with the turbined 
    #flow in a limit zone (in €/occurrence)
    startups_penalty: float
    limit_zones_penalty: float

    # Number of periods during which the flow through the channel may not undergo more than one variation
    step_min: int

    # Gap for the solution
    MIPGap: float

    # Solver timeout
    time_limit_seconds: int


class LPModel(Experiment):
    def __init__(
        self,
        instance: Instance,
        config: LPConfiguration,
        solution: Solution = None,
    ):
        super().__init__(instance=instance, solution=solution)
        self.config = config

    # Método de prueba que posteriormente se eliminará
    def LPModel_print(self):
        # Sets
        """
        Conjunto embalses: I
        """
        I = self.instance.get_ids_of_dams()
        """
        Conjunto franjas de tiempo: T
        """
        T = list(range(self.instance.get_largest_impact_horizon()))
        """
        Conjunto lags relevantes: L
        """
        L = {
            dam_id: self.instance.get_verification_lags_of_dam(dam_id)
            for dam_id in self.instance.get_ids_of_dams()
        }
        """
        Conjunto breakpoints en curva Potencia - Caudal turbinado: BreakPointsPQ
        """
        BreakPointsPQ = {
            dam_id: list(
                range(
                    len(
                        self.instance.get_turbined_flow_obs_for_power_group(
                            dam_id
                        )["observed_flows"]
                    )
                )
            )
            for dam_id in self.instance.get_ids_of_dams()
        }
        # Ajustamos este conjunto para corregir indexación
        for key in BreakPointsPQ:
            for i in range(len(BreakPointsPQ[key])):
                BreakPointsPQ[key][i] += 1
        """
        Conjunto breakpoints en curva Volumen - Caudal máximo: BreakPointsVQ
        """
        BreakPointsVQ = {}
        for dam_id in self.instance.get_ids_of_dams():
            if self.instance.get_flow_limit_obs_for_channel(dam_id) != None:
                BreakPointsVQ[dam_id] = list(
                    range(
                        len(
                            self.instance.get_flow_limit_obs_for_channel(
                                dam_id
                            )["observed_vols"]
                        )
                    )
                )
            else:
                BreakPointsVQ[dam_id] = None
        # Ajustamos este conjunto para corregir indexación
        for key in BreakPointsVQ:
            if BreakPointsVQ[key] != None:
                for i in range(len(BreakPointsVQ[key])):
                    BreakPointsVQ[key][i] += 1

        # Parameters
        """
        Parámetro duración de cada franja (s): D
        """
        D = self.instance.get_time_step_seconds()
        """
        Parámetro franja donde se compara con volumen objetivo: D_1
        """
        D_1 = self.instance.get_decision_horizon()
        """
        Parámetro caudal no regulado (m3/s): Qnr
        """
        Qnr = {
            dam_id: self.instance.get_all_unregulated_flows_of_dam(dam_id)
            for dam_id in self.instance.get_ids_of_dams()
        }
        """
        Parámetro caudal máximo permitido por canal (m3/s): QMax
        """
        QMax = {
            dam_id: self.instance.get_max_flow_of_channel(dam_id)
            for dam_id in self.instance.get_ids_of_dams()
        }
        """
        Parámetro caudal turbinado en los breakpoints
        de la curva Potencia - Caudal turbinado (m3/s): QtBP
        """
        QtBP = {
            dam_id: self.instance.get_turbined_flow_obs_for_power_group(
                dam_id
            )["observed_flows"]
            for dam_id in self.instance.get_ids_of_dams()
        }
        """
        Parámetro potencia en los breakpoints
        de la curva Potencia - Caudal turbinado (MWh): PotBP
        """
        PotBP = {
            dam_id: self.instance.get_turbined_flow_obs_for_power_group(
                dam_id
            )["observed_powers"]
            for dam_id in self.instance.get_ids_of_dams()
        }
        """
        Parámetro caudal máximo en los breakpoints
        de la curva Volumen - Caudal máximo (m3/s): QmaxBP
        """
        QmaxBP = {}
        for dam_id in self.instance.get_ids_of_dams():
            if self.instance.get_flow_limit_obs_for_channel(dam_id) != None:
                QmaxBP[dam_id] = self.instance.get_flow_limit_obs_for_channel(
                    dam_id
                )["observed_flows"]
            else:
                QmaxBP[dam_id] = None
        """
        Parámetro volumen en los breakpoints
        de la curva Volumen - Caudal máximo (m3): VolBP
        """
        VolBP = {}
        for dam_id in self.instance.get_ids_of_dams():
            if self.instance.get_flow_limit_obs_for_channel(dam_id) != None:
                VolBP[dam_id] = self.instance.get_flow_limit_obs_for_channel(
                    dam_id
                )["observed_vols"]
            else:
                VolBP[dam_id] = None
        """
        Parámetro volumen inicial (m3): V0
        """
        V0 = {
            dam_id: self.instance.get_initial_vol_of_dam(dam_id)
            for dam_id in self.instance.get_ids_of_dams()
        }
        """
        Parámetro volumen máximo (m3): VMax
        """
        VMax = {
            dam_id: self.instance.get_max_vol_of_dam(dam_id)
            for dam_id in self.instance.get_ids_of_dams()
        }
        """
        Parámetro volumen mínimo (m3): VMin
        """
        VMin = {
            dam_id: self.instance.get_min_vol_of_dam(dam_id)
            for dam_id in self.instance.get_ids_of_dams()
        }
        """
        Parámetro franjas sin cambio en el caudal de salida: TMin
        """
        TMin = self.config.step_min
        """
        Parámetro precio en cada franja (€/MWh): Price
        """
        Price = self.instance.get_all_prices()
        """
        Parámetro lags iniciales en el caudal de entrada
        a cada embalse (m3/s): IniLags
        """
        IniLags = {
            dam_id: self.instance.get_initial_lags_of_channel(dam_id)
            for dam_id in self.instance.get_ids_of_dams()
        }
        """
        Parámetro volumen final objetivo (m3): VolFinal
        """
        VolFinal = {
            dam_id: self.config.volume_objectives[dam_id]
            for dam_id in self.instance.get_ids_of_dams()
        }
        """
        Parámetro caudal entrante al primer embalse (m3/s): Q0
        """
        Q0 = self.instance.get_all_incoming_flows()
        """
        Parámetro bonus por exceder volumen objetivo (€/m3): BonusVol
        """
        BonusVol = self.config.volume_exceedance_bonus
        """
        Parámetro penalización por no llegar a volumen objetivo (€/m3): PenVol
        """
        PenVol = self.config.volume_shortage_penalty
        """
        Parámetro penalización por franja en zona límite
        (€/nºfranjas): PenZL
        """
        PenZL = self.config.limit_zones_penalty
        """
        Parámetro penalización por arranque de grupo de potencia
        (€/nºarranques): PenSU
        """
        PenSU = self.config.startups_penalty
        """
        Parámetro caudal turbinado de apagado de turbina (m3/s): shutdown_flows
        """
        shutdown_flows = {
            dam_id: self.instance.get_shutdown_flows_of_power_group(dam_id)
            for dam_id in self.instance.get_ids_of_dams()
        }
        """
        Parámetro caudal turbinado de arranque de turbina (m3/s): startup_flows
        """
        startup_flows = {
            dam_id: self.instance.get_startup_flows_of_power_group(dam_id)
            for dam_id in self.instance.get_ids_of_dams()
        }

        # Proceso para eliminar la desviación de decimales de startup_flows y shutdown_flows
        for i in I:
            for y in range(len(startup_flows[i])):
                for w in range(len(QtBP[i])):
                    if (startup_flows[i][y] - QtBP[i][w]) <= 0.1 and (startup_flows[i][y] - QtBP[i][w]) >= -0.1:
                        startup_flows[i][y] = QtBP[i][w]

        for i in I:
            for y in range(len(shutdown_flows[i])):
                for w in range(len(QtBP[i])):
                    if (shutdown_flows[i][y] - QtBP[i][w]) <= 0.1 and (shutdown_flows[i][y] - QtBP[i][w]) >= -0.1:
                        shutdown_flows[i][y] = QtBP[i][w]
        """
        Parámetro zonas límite de cada embalse
        en la curva Potencia - Caudal turbinado: ZonaLimitePQ
        """
        ZonaLimitePQ = {}
        for dam_id in self.instance.get_ids_of_dams():
            ZonaLimitePQ[dam_id] = []
        for i in I:
            for bp in QtBP[i]:
                if bp in shutdown_flows[i]:
                    ZonaLimitePQ[i].append(QtBP[i].index(bp)+1)
        # Proceso para eliminar la primera franja
        # (antes del primer arranque) de este parámetro
        for i in I:
            ZonaLimitePQ[i].pop(0)
        """
        Parámetro conjunto de franjas para cada powergroup
        de cada embalse: FranjasGrupos
        """
        FranjasGrupos1 = {}
        FranjasGrupos = {}
        for i in I:
            FranjasGrupos1[i] = {}
            for gp in range(len(startup_flows[i])):
                FranjasGrupos1[i]["Grupo_potencia" + str(gp + 1)] = []
                for bp in QtBP[i]:
                    if gp == (len(startup_flows[i]) - 1):
                        if bp >= startup_flows[i][gp]:
                            FranjasGrupos1[i]["Grupo_potencia" + str(gp + 1)].append(QtBP[i].index(bp) + 1)
                            if bp == QtBP[i][-1]:
                                FranjasGrupos1[i]["Grupo_potencia" + str(gp + 1)].pop(-1)
                    else:
                        if bp >= startup_flows[i][gp] and bp < startup_flows[i][gp + 1]:
                            FranjasGrupos1[i]["Grupo_potencia" + str(gp + 1)].append(QtBP[i].index(bp) + 1)
            FranjasGrupos[i] = {"Grupo_potencia0": [1]}
            FranjasGrupos[i].update(FranjasGrupos1[i])

        print(f"{I=}")
        print(f"{T=}")
        print(f"{L=}")
        print(f"{BreakPointsPQ=}")
        print(f"{BreakPointsVQ=}")
        print(f"{D=}")
        print(f"{Qnr=}")
        print(f"{QMax=}")
        print(f"{QtBP=}")
        print(f"{PotBP=}")
        print(f"{QmaxBP=}")
        print(f"{VolBP=}")
        print(f"{V0=}")
        print(f"{VMax=}")
        print(f"{VMin=}")
        print(f"{TMin=}")
        print(f"{Price=}")
        print(f"{IniLags=}")
        print(f"{VolFinal=}")
        print(f"{Q0=}")
        print(f"{BonusVol=}")
        print(f"{PenVol=}")
        print(f"{PenZL=}")
        print(f"{PenSU=}")
        print(f"{shutdown_flows=}")
        print(f"{startup_flows=}")
        print(f"{ZonaLimitePQ=}")
        print(f"{FranjasGrupos=}")
        print(f"{D_1=}")

        print(len(Price), len(T), len(Q0), len(L["dam1"]), len(L["dam2"]))

    def solve(self, options: dict = None) -> dict:
        # LP Problem
        lpproblem = lp.LpProblem("Problema_General_24h_PL", lp.LpMaximize)

        # Sets
        """
        Conjunto embalses: I
        """
        I = self.instance.get_ids_of_dams()
        """
        Conjunto franjas de tiempo: T
        """
        T = list(range(self.instance.get_largest_impact_horizon()))
        """
        Conjunto lags relevantes: L
        """
        L = {
            dam_id: self.instance.get_verification_lags_of_dam(dam_id)
            for dam_id in self.instance.get_ids_of_dams()
        }
        """
        Conjunto breakpoints en curva Potencia - Caudal turbinado: BreakPointsPQ
        """
        BreakPointsPQ = {
            dam_id: list(
                range(
                    len(
                        self.instance.get_turbined_flow_obs_for_power_group(dam_id)[
                            "observed_flows"
                        ]
                    )
                )
            )
            for dam_id in self.instance.get_ids_of_dams()
        }
        # Ajustamos este conjunto para corregir indexación
        for key in BreakPointsPQ:
            for i in range(len(BreakPointsPQ[key])):
                BreakPointsPQ[key][i] += 1
        """
        Conjunto breakpoints en curva Volumen - Caudal máximo: BreakPointsVQ
        """
        BreakPointsVQ = {}
        for dam_id in self.instance.get_ids_of_dams():
            if self.instance.get_flow_limit_obs_for_channel(dam_id) != None:
                BreakPointsVQ[dam_id] = list(
                    range(
                        len(
                            self.instance.get_flow_limit_obs_for_channel(dam_id)[
                                "observed_vols"
                            ]
                        )
                    )
                )
            else:
                BreakPointsVQ[dam_id] = None
        # Ajustamos este conjunto para corregir indexación
        for key in BreakPointsVQ:
            if BreakPointsVQ[key] != None:
                for i in range(len(BreakPointsVQ[key])):
                    BreakPointsVQ[key][i] += 1
        # Parameters
        """
        Parámetro duración de cada franja (s): D
        """
        D = self.instance.get_time_step_seconds()
        """
        Parámetro franja donde se compara con volumen objetivo: D_1
        """
        D_1 = self.instance.get_decision_horizon()
        """
        Parámetro caudal no regulado (m3/s): Qnr
        """
        Qnr = {
            dam_id: self.instance.get_all_unregulated_flows_of_dam(dam_id)
            for dam_id in self.instance.get_ids_of_dams()
        }
        """
        Parámetro caudal máximo permitido por canal (m3/s): QMax
        """
        QMax = {
            dam_id: self.instance.get_max_flow_of_channel(dam_id)
            for dam_id in self.instance.get_ids_of_dams()
        }
        """
        Parámetro caudal turbinado en los breakpoints
        de la curva Potencia - Caudal turbinado (m3/s): QtBP
        """
        QtBP = {
            dam_id: self.instance.get_turbined_flow_obs_for_power_group(dam_id)[
                "observed_flows"
            ]
            for dam_id in self.instance.get_ids_of_dams()
        }
        """
        Parámetro potencia en los breakpoints
        de la curva Potencia - Caudal turbinado (MWh): PotBP
        """
        PotBP = {
            dam_id: self.instance.get_turbined_flow_obs_for_power_group(dam_id)[
                "observed_powers"
            ]
            for dam_id in self.instance.get_ids_of_dams()
        }
        """
        Parámetro caudal máximo en los breakpoints
        de la curva Volumen - Caudal máximo (m3/s): QmaxBP
        """
        QmaxBP = {}
        for dam_id in self.instance.get_ids_of_dams():
            if self.instance.get_flow_limit_obs_for_channel(dam_id) != None:
                QmaxBP[dam_id] = self.instance.get_flow_limit_obs_for_channel(dam_id)[
                    "observed_flows"
                ]
            else:
                QmaxBP[dam_id] = None
        """
        Parámetro volumen en los breakpoints
        de la curva Volumen - Caudal máximo (m3): VolBP
        """
        VolBP = {}
        for dam_id in self.instance.get_ids_of_dams():
            if self.instance.get_flow_limit_obs_for_channel(dam_id) != None:
                VolBP[dam_id] = self.instance.get_flow_limit_obs_for_channel(dam_id)[
                    "observed_vols"
                ]
            else:
                VolBP[dam_id] = None
        """
        Parámetro volumen inicial (m3): V0
        """
        V0 = {
            dam_id: self.instance.get_initial_vol_of_dam(dam_id)
            for dam_id in self.instance.get_ids_of_dams()
        }
        """
        Parámetro volumen máximo (m3): VMax
        """
        VMax = {
            dam_id: self.instance.get_max_vol_of_dam(dam_id)
            for dam_id in self.instance.get_ids_of_dams()
        }
        """
        Parámetro volumen mínimo (m3): VMin
        """
        VMin = {
            dam_id: self.instance.get_min_vol_of_dam(dam_id)
            for dam_id in self.instance.get_ids_of_dams()
        }
        """
        Parámetro franjas sin cambio en el caudal de salida: TMin
        """
        TMin = self.config.step_min
        """
        Parámetro precio en cada franja (€/MWh): Price
        """
        Price = self.instance.get_all_prices()
        """
        Parámetro lags iniciales en el caudal de entrada
        a cada embalse (m3/s): IniLags
        """
        IniLags = {
            dam_id: self.instance.get_initial_lags_of_channel(dam_id)
            for dam_id in self.instance.get_ids_of_dams()
        }
        """
        Parámetro volumen final objetivo (m3): VolFinal
        """
        VolFinal = {
            dam_id: self.config.volume_objectives[dam_id]
            for dam_id in self.instance.get_ids_of_dams()
        }
        """
        Parámetro caudal entrante al primer embalse (m3/s): Q0
        """
        Q0 = self.instance.get_all_incoming_flows()
        """
        Parámetro bonus por exceder volumen objetivo (€/m3): BonusVol
        """
        BonusVol = self.config.volume_exceedance_bonus
        """
        Parámetro penalización por no llegar a volumen objetivo (€/m3): PenVol
        """
        PenVol = self.config.volume_shortage_penalty
        """
        Parámetro penalización por franja en zona límite
        (€/nºfranjas): PenZL
        """
        PenZL = self.config.limit_zones_penalty
        """
        Parámetro penalización por arranque de grupo de potencia
        (€/nºarranques): PenSU
        """
        PenSU = self.config.startups_penalty
        """
        Parámetro caudal turbinado de apagado de turbina (m3/s): shutdown_flows
        """
        shutdown_flows = {
            dam_id: self.instance.get_shutdown_flows_of_power_group(dam_id)
            for dam_id in self.instance.get_ids_of_dams()
        }
        """
        Parámetro caudal turbinado de arranque de turbina (m3/s): startup_flows
        """
        startup_flows = {
            dam_id: self.instance.get_startup_flows_of_power_group(dam_id)
            for dam_id in self.instance.get_ids_of_dams()
        }

        # Proceso para eliminar la desviación de decimales de startup_flows y shutdown_flows
        for i in I:
            for y in range(len(startup_flows[i])):
                for w in range(len(QtBP[i])):
                    if (startup_flows[i][y] - QtBP[i][w]) <= 0.1 and (
                            startup_flows[i][y] - QtBP[i][w]
                    ) >= -0.1:
                        startup_flows[i][y] = QtBP[i][w]
        for i in I:
            for y in range(len(shutdown_flows[i])):
                for w in range(len(QtBP[i])):
                    if (shutdown_flows[i][y] - QtBP[i][w]) <= 0.1 and (
                            shutdown_flows[i][y] - QtBP[i][w]
                    ) >= -0.1:
                        shutdown_flows[i][y] = QtBP[i][w]
        """
        Parámetro zonas límite de cada embalse
        en la curva Potencia - Caudal turbinado: ZonaLimitePQ
        """
        ZonaLimitePQ = {}
        for dam_id in self.instance.get_ids_of_dams():
            ZonaLimitePQ[dam_id] = []
        for i in I:
            for bp in QtBP[i]:
                if bp in shutdown_flows[i]:
                    ZonaLimitePQ[i].append(QtBP[i].index(bp) + 1)
        # Proceso para eliminar la primera franja
        # (antes del primer arranque) de este parámetro
        for i in I:
            ZonaLimitePQ[i].pop(0)
        """
        Parámetro conjunto de franjas para cada powergroup
        de cada embalse: FranjasGrupos
        """
        FranjasGrupos1 = {}
        FranjasGrupos = {}
        for i in I:
            FranjasGrupos1[i] = {}
            for gp in range(len(startup_flows[i])):
                FranjasGrupos1[i]["Grupo_potencia" + str(gp + 1)] = []
                for bp in QtBP[i]:
                    if gp == (len(startup_flows[i]) - 1):
                        if bp >= startup_flows[i][gp]:
                            FranjasGrupos1[i]["Grupo_potencia" + str(gp + 1)].append(
                                QtBP[i].index(bp) + 1
                            )
                            if bp == QtBP[i][-1]:
                                FranjasGrupos1[i]["Grupo_potencia" + str(gp + 1)].pop(-1)
                    else:
                        if bp >= startup_flows[i][gp] and bp < startup_flows[i][gp + 1]:
                            FranjasGrupos1[i]["Grupo_potencia" + str(gp + 1)].append(
                                QtBP[i].index(bp) + 1
                            )
            FranjasGrupos[i] = {"Grupo_potencia0": [1]}
            FranjasGrupos[i].update(FranjasGrupos1[i])
        # Variables
        """
        Variable volumen en cada embalse en cada franja de tiempo
        (m3): vol
        """
        vol = lp.LpVariable.dicts(
            "Volumen ", [(i, t) for i in I for t in T], lowBound=0, cat=lp.LpContinuous
        )
        """
        Variable caudal entrada en cada embalse
        en cada franja de tiempo (m3/s): qe
        """
        qe = lp.LpVariable.dicts(
            "Caudal entrada ",
            [(i, t) for i in I for t in T],
            lowBound=0,
            cat=lp.LpContinuous,
        )
        """
        Variable caudal salida en cada embalse
        en cada franja de tiempo (m3/s): qe
        """
        qs = lp.LpVariable.dicts(
            "Caudal salida ",
            [(i, t) for i in I for t in T],
            lowBound=0,
            cat=lp.LpContinuous,
        )
        """
        Variable potencia generada en cada embalse
        en cada franja de tiempo (MWh): pot
        """
        pot = lp.LpVariable.dicts(
            "Potencia ",
            [(i, t) for i in I for t in T],
            lowBound=0,
            cat=lp.LpContinuous,
        )
        """
        Variable caudal turbinado en cada embalse
        en cada franja de tiempo (m3/s): qtb
        """
        qtb = lp.LpVariable.dicts(
            "Caudal turbinado ",
            [(i, t) for i in I for t in T],
            lowBound=0,
            cat=lp.LpContinuous,
        )
        """
        Variable variación de caudal en cada embalse
        en cada franja de tiempo (m3/s): qch
        """
        qch = lp.LpVariable.dicts(
            "Cambio caudal ", [(i, t) for i in I for t in T], cat=lp.LpContinuous
        )
        """
        Variable binaria: y
        1 si hay variación de caudal en la franja
        0 si no hay variación de caudal en la franja
        """
        y = lp.LpVariable.dicts("01Variacion ", [(i, t) for i in I for t in T], cat=lp.LpBinary)
        """
        Variable asociada al IP with Piecewise Linear Functions
        de Winston en relación a la curva Potencia - Caudal turbinado
        """
        w_pq = lp.LpVariable.dicts(
            "01Franja_PQ ",
            [(i, t, bp) for i in I for t in T for bp in range(0, BreakPointsPQ[i][-1] + 1)],
            cat=lp.LpBinary,
        )
        """
        Variable asociada al IP with Piecewise Linear Functions
        de Winston en relación a la curva Potencia - Caudal turbinado
        """
        z_pq = lp.LpVariable.dicts(
            "PropFranj_PQ ",
            [(i, t, bp) for i in I for t in T for bp in BreakPointsPQ[i]],
            lowBound=0,
            cat=lp.LpContinuous,
        )
        """
        Variable asociada al IP with Piecewise Linear Functions
        de Winston en relación a la curva Volumen - Caudal máximo
        """
        w_vq = lp.LpVariable.dicts(
            "01Franja_VQ ",
            [
                (i, t, bp)
                for i in I
                if QmaxBP[i] != None
                for t in T
                for bp in range(0, BreakPointsVQ[i][-1] + 1)
            ],
            cat=lp.LpBinary,
        )
        """
        Variable asociada al IP with Piecewise Linear Functions
        de Winston en relación a la curva Volumen - Caudal máximo
        """
        z_vq = lp.LpVariable.dicts(
            "PropFranj_VQ ",
            [(i, t, bp) for i in I if QmaxBP[i] != None for t in T for bp in BreakPointsVQ[i]],
            lowBound=0,
            cat=lp.LpContinuous,
        )
        """
        Variable caudal máximo permitido por canal
        en función del volumen del embalse en cada franja
        (m3/s): q_max_vol
        """
        q_max_vol = lp.LpVariable.dicts(
            "Caudal máximo volumen ",
            [(i, t) for i in I if QmaxBP[i] != None for t in T],
            lowBound=0,
            cat=lp.LpContinuous,
        )
        """
        Variable desviación positiva respecto a volumen objetivo
        (m3): pos_desv
        """
        pos_desv = lp.LpVariable.dicts(
            "Desviación positiva del ", [i for i in I], lowBound=0, cat=lp.LpContinuous
        )
        """
        Variable desviación negativa respecto a volumen objetivo
        (m3): pos_desv
        """
        neg_desv = lp.LpVariable.dicts(
            "Desviación negativa del ",
            [i for i in I],
            lowBound=0,
            cat=lp.LpContinuous,
        )
        """
        Variable beneficio por falta o exceso respecto
        al volumen objetivo (€): cost_desv
        """
        cost_desv = lp.LpVariable.dicts(
            "Beneficio por desviación volumen del ",
            [i for i in I],
            cat=lp.LpContinuous,
        )
        """
        Variable número total de franjas en zonas límite: zl_tot
        """
        zl_tot = lp.LpVariable.dicts(
            "Zonas límites totales del ",
            [i for i in I],
            cat=lp.LpInteger,
        )
        """
        Variable binaria: pwch
        1 si se ha arrancado un powergroup en la franja
        0 si no se ha arrancado un powergroup en la franja
        """
        pwch = lp.LpVariable.dicts(
            "01Arranque PG ",
            [(i, t, pg) for i in I for t in T for pg in FranjasGrupos[i]],
            cat=lp.LpBinary,
        )
        """
        Variable número total de arranques por embalse
        """
        pwch_tot = lp.LpVariable.dicts(
            "Arranque totales del ",
            [i for i in I],
            cat=lp.LpInteger,
        )
        """
        Variable potencia total generada en cada embalse
        (MWh): pot_embalse
        """
        pot_embalse = lp.LpVariable.dicts(
            "Potencia total del ",
            [i for i in I],
            cat=lp.LpContinuous,
        )

        # Constraints
        """
        Restricción balance de volumen
        """
        for i in I:
            for t in T:
                if t == T[0]:
                    lpproblem += vol[(i, t)] <= V0[i] + D * (qe[(i, t)] - qs[(i, t)])
                else:
<<<<<<< HEAD
                    lpproblem += vol[(i, t)] <= vol[(i, t - 1)] + D * (
                        qe[(i, t)] - qs[(i, t)]
                    )
=======
                    lpproblem += vol[(i, t)] <= vol[(i, t - 1)] + D * (qe[(i, t)] - qs[(i, t)])
>>>>>>> 89343037
        """
        Restricción caudal de entrada
        """
        for i in I:
            for t in T:
                if i == I[0]:
                    lpproblem += qe[(i, t)] == Q0[t] + Qnr[i][t]
                else:
                    lpproblem += qe[(i, t)] == qtb[(I[I.index(i) - 1], t)] + Qnr[i][t]
        """
        Restricción caudal turbinado en base a lags relevantes
        """
        for i in I:
            for t in T:
                lpproblem += qtb[(i, t)] == lp.lpSum(
                    IniLags[i][l - 1 - t] for l in L[i] if l - 1 - t >= 0
                ) * (1 / len(L[i])) + lp.lpSum(qs[(i, t - l)] for l in L[i] if t - l >= 0) * (
                                     1 / len(L[i])
                             )
                # Forma Rodri
                """if i == "dam1" or i[i.rfind("_") + 1: i.rfind("copy")] == "dam1":
                    if t == T[0]:
                        lpproblem += qtb[(i, t)] == IniLags[i][0]
                    if t >= 1:
                        lpproblem += qtb[(i, t)] == qs[(i, t-1)]
                if i == "dam2" or i[i.rfind("_") + 1: i.rfind("copy")] == "dam2":
                    if t == T[0]:
                        lpproblem += qtb[(i, t)] == (
                            IniLags[i][2]
                            + IniLags[i][3]
                            + IniLags[i][4]
                        ) / 3
                    if t == 1:
                        lpproblem += qtb[(i, t)] == (
                            IniLags[i][1]
                            + IniLags[i][2]
                            + IniLags[i][3]
                        ) / 3
                    if t == 2:
                        lpproblem += qtb[(i, t)] == (
                            IniLags[i][0]
                            + IniLags[i][1]
                            + IniLags[i][2]
                        ) / 3
                    if t == 3:
                        lpproblem += qtb[(i, t)] == (
                            qs[(i, 0)] + IniLags[i][0] + IniLags[i][1]
                        ) / 3
                    if t == 4:
                        lpproblem += qtb[(i, t)] == (
                            qs[(i, 1)] + qs[(i, 0)] + IniLags[i][0]
                        ) / 3
                    if t == 5:
                        lpproblem += qtb[(i, t)] == (
                            qs[(i, 2)] + qs[(i, 1)] + qs[(i, 0)]
                        ) / 3
                    if t >= 6:
                        lpproblem += qtb[(i, t)] == lp.lpSum(
                            (qs[(i, t - l)]) * (1 / 3) for l in range(3,6)
                        )"""
        """
        Restricción asociada al IP with Piecewise Linear Functions de Winston
        en referencia a la curva Potencia - Caudal turbinado
        """
        for i in I:
            for t in T:
                lpproblem += pot[(i, t)] == lp.lpSum(
                    z_pq[(i, t, bp)] * PotBP[i][bp - 1] for bp in BreakPointsPQ[i]
                )
        """
        Restricción asociada al IP with Piecewise Linear Functions de Winston
        en referencia a la curva Potencia - Caudal turbinado
        """
        for i in I:
            for t in T:
                lpproblem += qtb[(i, t)] == lp.lpSum(
                    z_pq[(i, t, bp)] * QtBP[i][bp - 1] for bp in BreakPointsPQ[i]
                )
        """
        Restricción asociada al IP with Piecewise Linear Functions de Winston
        en referencia a la curva Potencia - Caudal turbinado
        """
        for i in I:
            for t in T:
                lpproblem += w_pq[(i, t, 0)] == 0
                lpproblem += w_pq[(i, t, BreakPointsPQ[i][-1])] == 0
        """
        Restricción asociada al IP with Piecewise Linear Functions de Winston
        en referencia a la curva Potencia - Caudal turbinado
        """
        for i in I:
            for t in T:
                for bp in BreakPointsPQ[i]:
                    lpproblem += z_pq[(i, t, bp)] <= w_pq[(i, t, bp - 1)] + w_pq[(i, t, bp)]
        """
        Restricción asociada al IP with Piecewise Linear Functions de Winston
        en referencia a la curva Potencia - Caudal turbinado
        """
        for i in I:
            for t in T:
                lpproblem += lp.lpSum(z_pq[(i, t, bp)] for bp in BreakPointsPQ[i]) == 1
        """
        Restricción asociada al IP with Piecewise Linear Functions de Winston
        en referencia a la curva Potencia - Caudal turbinado
        """
        for i in I:
            for t in T:
                lpproblem += lp.lpSum(w_pq[(i, t, bp)] for bp in BreakPointsPQ[i]) == 1
        """
        Restricción asociada al IP with Piecewise Linear Functions de Winston
        en referencia a la curva Volumen - Caudal máximo
        """
        for i in I:
            for t in T:
                if QmaxBP[i] != None:
                    lpproblem += q_max_vol[(i, t)] == lp.lpSum(
                        z_vq[(i, t, bp)] * QmaxBP[i][bp - 1] for bp in BreakPointsVQ[i]
                    )
        """
        Restricción asociada al IP with Piecewise Linear Functions de Winston
        en referencia a la curva Volumen - Caudal máximo
        """
        for i in I:
            for t in T:
                if QmaxBP[i] != None:
                    lpproblem += vol[(i, t)] == lp.lpSum(
                        z_vq[(i, t, bp)] * VolBP[i][bp - 1] for bp in BreakPointsVQ[i]
                    )
        """
        Restricción asociada al IP with Piecewise Linear Functions de Winston
        en referencia a la curva Volumen - Caudal máximo
        """
        for i in I:
            for t in T:
                if QmaxBP[i] != None:
                    lpproblem += w_vq[(i, t, 0)] == 0
                    lpproblem += w_vq[(i, t, BreakPointsVQ[i][-1])] == 0
        """
        Restricción asociada al IP with Piecewise Linear Functions de Winston
        en referencia a la curva Volumen - Caudal máximo
        """
        for i in I:
            for t in T:
                if QmaxBP[i] != None:
                    for bp in BreakPointsVQ[i]:
                        lpproblem += z_vq[(i, t, bp)] <= lp.lpSum(
                            w_vq[(i, t, tr)] for tr in range(bp - 1, bp + 1)
                        )
        """
        Restricción asociada al IP with Piecewise Linear Functions de Winston
        en referencia a la curva Volumen - Caudal máximo
        """
        for i in I:
            for t in T:
                if QmaxBP[i] != None:
                    lpproblem += lp.lpSum(z_vq[(i, t, bp)] for bp in BreakPointsVQ[i]) == 1
        """
        Restricción asociada al IP with Piecewise Linear Functions de Winston
        en referencia a la curva Volumen - Caudal máximo
        """
        for i in I:
            for t in T:
                if QmaxBP[i] != None:
                    lpproblem += lp.lpSum(w_vq[(i, t, bp)] for bp in BreakPointsVQ[i]) == 1
        """
        Restricción cálculo variación caudal en cada franja
        """
        for i in I:
            for t in T:
                if t == T[0]:
                    lpproblem += qch[(i, t)] == 0  # qs[(i, t)] - IniLags[i][0]
                else:
                    lpproblem += qch[(i, t)] == qs[(i, t)] - qs[(i, t - 1)]
        """
        Restricción para contabilizar variación caudal en cada franja
        """
        for i in I:
            for t in T:
                lpproblem += qch[(i, t)] <= y[(i, t)] * QMax[i]
        """
        Restricción para contabilizar variación caudal en cada franja
        """
        for i in I:
            for t in T:
                lpproblem += -qch[(i, t)] <= y[(i, t)] * QMax[i]
        """
        Restricción acotar cambios de caudal en tmin franjas
        """
        for i in I:
            for t in T:
                lpproblem += (
                        lp.lpSum(y[(i, t + t1)] for t1 in range(0, TMin) if t + t1 <= len(T) - 1)
                        <= 1
                )
        """
        Restricción volumen máximo
        """
        for i in I:
            for t in T:
                lpproblem += vol[(i, t)] <= VMax[i]
        """
        Restricción volumen mínimo
        """
        for i in I:
            for t in T:
                lpproblem += vol[(i, t)] >= VMin[i]
        """
        Restricción caudal máximo por canal
        (restricción por sección)
        """
        for i in I:
            for t in T:
                lpproblem += qs[(i, t)] <= QMax[i]
        """
        Restricción caudal máximo por canal
        (restricción por volumen)
        """
        for i in I:
            for t in T:
                if QmaxBP[i] != None:
                    lpproblem += qs[(i, t)] <= q_max_vol[(i, t)]
        """
        Restricción ganancia (€) total de cada embalse
        """
        for i in I:
            lpproblem += pot_embalse[i] == lp.lpSum(
                pot[(i, t)] * Price[t] * (D / 3600) for t in T
            )
        """
        Restricción cómputo desviación respecto a volumen objetivo
        """
        for i in I:
            for t in T:
                if t == T[D_1 - 1]:
                    lpproblem += vol[(i, t)] == VolFinal[i] + pos_desv[i] - neg_desv[i]
        """
        Restricción cálculo beneficio por exceso/falta de volumen
        respecto al objetivo
        """
        for i in I:
            lpproblem += cost_desv[i] == pos_desv[i] * BonusVol - neg_desv[i] * PenVol
        """
        Restricción número total de franjas en zona límite para cada embalse
        """
        for i in I:
            lpproblem += zl_tot[i] == lp.lpSum(
                w_pq[(i, t, bp)] for t in T for bp in ZonaLimitePQ[i]
            )

        # Función que, dado el conjunto FranjasGrupos y un powergroup específico, te devuelve
        # las franjas de la curva Potencia - Caudal turbinado que están en powergroups
        # superiores al dado.
        def obtener_franjas_pw_mayores(diccionario, clave):
            pw_posteriores = list(diccionario.keys())[
                             list(diccionario.keys()).index(clave) + 1:
                             ]

            franjas_posteriores = []
            for pw_posterior in pw_posteriores:
                franjas_posteriores += diccionario[pw_posterior]
            return franjas_posteriores

<<<<<<< HEAD
        # print(obtener_franjas_pw_mayores(FranjasGrupos["dam2"], "Grupo_potencia1"))
=======
>>>>>>> 89343037
        """
        Restricción cómputo arranques de powergroups
        """
        # TODO: implementar que compute dos veces cuando hay dos arranques simultáneos de una franja a la siguiente
        for i in I:
            for t in T:
                if t != T[0]:
                    for pg in FranjasGrupos[i]:
                        if pg != list(FranjasGrupos[i].keys())[-1]:
                            lista_keys = list(FranjasGrupos[i].keys())
                            franjassuperiores = obtener_franjas_pw_mayores(FranjasGrupos[i], pg)
                            lpproblem += (
                                    lp.lpSum(
                                        w_pq[(i, t - 1, franja)] for franja in FranjasGrupos[i][pg]
                                    )
                                    + lp.lpSum(
                                w_pq[(i, t, franja_sup)] for franja_sup in franjassuperiores
                            )
                                    - 1
                                    <= pwch[(i, t, lista_keys[lista_keys.index(pg) + 1])]
                            )
                            lpproblem += (
                                    lp.lpSum(
                                        w_pq[(i, t - 1, franja)] for franja in FranjasGrupos[i][pg]
                                    )
                                    + lp.lpSum(
                                w_pq[(i, t, franja_sup)] for franja_sup in franjassuperiores
                            )
                                    >= 2 * pwch[(i, t, lista_keys[lista_keys.index(pg) + 1])]
                            )
                        if t == 0:
                            lpproblem += pwch[(i, t, pg)] == 0
        """
        Restricción cálculo número de arranques totales en cada embalse
        """
        for i in I:
            lpproblem += pwch_tot[i] == lp.lpSum(
                pwch[(i, t, pg)] for t in T for pg in FranjasGrupos[i]
            )
        # Objective Function
        lpproblem += lp.lpSum(
            pot_embalse[i] + cost_desv[i] - zl_tot[i] * PenZL - pwch_tot[i] * PenSU for i in I
        )

        # Solve
        # solver = lp.GUROBI(path=None, keepFiles=0, MIPGap=self.config.MIPGap)
        solver = lp.GUROBI_CMD(gapRel=self.config.MIPGap, timeLimit=self.config.time_limit_seconds)
        # solver = lp.PULP_CBC_CMD(gapRel=self.config.MIPGap)  # <-- caca
        lpproblem.solve(solver)

        # Caracterización de la solución
        print("--------Función objetivo--------")
        print("Estado de la solución: ", lp.LpStatus[lpproblem.status])
        print("Valor de la función objetivo (€): ", lp.value(lpproblem.objective))
        print("--------Potencia generada en cada embalse--------")
        for var in pot_embalse.values():
            print(f"{var.name} (€): {var.value()}")
        print("--------Desviación en volumen--------")
        for var in pos_desv.values():
            print(f"{var.name} (m3): {var.value()}")
        for var in neg_desv.values():
            print(f"{var.name} (m3): {var.value()}")
        for var in cost_desv.values():
            print(f"{var.name} (€): {var.value()}")
        print("--------Zonas límite--------")
        for var in zl_tot.values():
            print(f"{var.name}: {var.value()}")
        print("--------Arranques grupos de potencia--------")
        for var in pwch_tot.values():
            print(f"{var.name}: {var.value()}")
        for var in qtb.values():
            print(f"{var.name}: {var.value()}")
        # solution.json
        qsalida = {dam_id: [] for dam_id in I}
        for var in qs.values():
            for dam_id in I:
                if dam_id == var.name[var.name.index("'") + 1: var.name.rindex("'")]:
                    qsalida[dam_id].append(var.value())
        potencia = {dam_id: [] for dam_id in I}
        for var in pot.values():
            for dam_id in I:
                if dam_id == var.name[var.name.index("'") + 1: var.name.rindex("'")]:
                    potencia[dam_id].append(var.value())
        volumenes = {dam_id: [] for dam_id in I}
        for var in vol.values():
            for dam_id in I:
                if dam_id == var.name[var.name.index("'") + 1: var.name.rindex("'")]:
                    volumenes[dam_id].append(var.value())
        sol_dict = {
            "objective_function": lp.value(lpproblem.objective),
            "dams": [
                {
                    "flows": qsalida[dam_id],
                    "id": dam_id,
                    "power": potencia[dam_id],
                    "volume": volumenes[dam_id],
                }
                for dam_id in I
            ],
            "price": Price,
        }
        self.solution = Solution.from_dict(sol_dict)

        return dict()<|MERGE_RESOLUTION|>--- conflicted
+++ resolved
@@ -22,9 +22,6 @@
 
     # Gap for the solution
     MIPGap: float
-
-    # Solver timeout
-    time_limit_seconds: int
 
 
 class LPModel(Experiment):
@@ -326,7 +323,7 @@
 
         print(len(Price), len(T), len(Q0), len(L["dam1"]), len(L["dam2"]))
 
-    def solve(self, options: dict = None) -> dict:
+    def solve(self, options: dict) -> dict:
         # LP Problem
         lpproblem = lp.LpProblem("Problema_General_24h_PL", lp.LpMaximize)
 
@@ -777,13 +774,7 @@
                 if t == T[0]:
                     lpproblem += vol[(i, t)] <= V0[i] + D * (qe[(i, t)] - qs[(i, t)])
                 else:
-<<<<<<< HEAD
-                    lpproblem += vol[(i, t)] <= vol[(i, t - 1)] + D * (
-                        qe[(i, t)] - qs[(i, t)]
-                    )
-=======
                     lpproblem += vol[(i, t)] <= vol[(i, t - 1)] + D * (qe[(i, t)] - qs[(i, t)])
->>>>>>> 89343037
         """
         Restricción caudal de entrada
         """
@@ -1046,10 +1037,6 @@
                 franjas_posteriores += diccionario[pw_posterior]
             return franjas_posteriores
 
-<<<<<<< HEAD
-        # print(obtener_franjas_pw_mayores(FranjasGrupos["dam2"], "Grupo_potencia1"))
-=======
->>>>>>> 89343037
         """
         Restricción cómputo arranques de powergroups
         """
@@ -1096,7 +1083,7 @@
 
         # Solve
         # solver = lp.GUROBI(path=None, keepFiles=0, MIPGap=self.config.MIPGap)
-        solver = lp.GUROBI_CMD(gapRel=self.config.MIPGap, timeLimit=self.config.time_limit_seconds)
+        solver = lp.GUROBI_CMD(gapRel=self.config.MIPGap)
         # solver = lp.PULP_CBC_CMD(gapRel=self.config.MIPGap)  # <-- caca
         lpproblem.solve(solver)
 
@@ -1126,20 +1113,19 @@
         qsalida = {dam_id: [] for dam_id in I}
         for var in qs.values():
             for dam_id in I:
-                if dam_id == var.name[var.name.index("'") + 1: var.name.rindex("'")]:
+                if dam_id in var.name:
                     qsalida[dam_id].append(var.value())
         potencia = {dam_id: [] for dam_id in I}
         for var in pot.values():
             for dam_id in I:
-                if dam_id == var.name[var.name.index("'") + 1: var.name.rindex("'")]:
+                if dam_id in var.name:
                     potencia[dam_id].append(var.value())
         volumenes = {dam_id: [] for dam_id in I}
         for var in vol.values():
             for dam_id in I:
-                if dam_id == var.name[var.name.index("'") + 1: var.name.rindex("'")]:
+                if dam_id in var.name:
                     volumenes[dam_id].append(var.value())
         sol_dict = {
-            "objective_function": lp.value(lpproblem.objective),
             "dams": [
                 {
                     "flows": qsalida[dam_id],
