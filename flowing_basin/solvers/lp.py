from flowing_basin.core import Instance, Solution, Experiment
import pulp as lp
from dataclasses import dataclass, asdict
import tempfile
import os


@dataclass
class LPConfiguration:
    # Objective final volumes
    volume_objectives: dict[str, float]

    # Penalty for unfulfilling the objective volumes, and the bonus for exceeding them (in €/m3)
    volume_shortage_penalty: float
    volume_exceedance_bonus: float

    # Penalty for each power group startup and for each time step with the turbined 
    #flow in a limit zone (in €/occurrence)
    startups_penalty: float
    limit_zones_penalty: float

    # Gap for the solution
    MIPGap: float

    # Solver timeout
    time_limit_seconds: float
<<<<<<< HEAD
=======

    # Number of periods during which the flow through the channel may not vary
    # in order to change the sense of the flow's change
    flow_smoothing: int

    # Number of periods during which the flow through the channel may not undergo more than one variation
    # step_min: int = None
>>>>>>> 68051f07


class LPModel(Experiment):
    def __init__(
        self,
        instance: Instance,
        config: LPConfiguration,
        solution: Solution = None,
    ):
        super().__init__(instance=instance, solution=solution)
        self.config = config

    # Método de prueba que posteriormente se eliminará
    def LPModel_print(self):
        # Sets
        """
        Conjunto embalses: I
        """
        I = self.instance.get_ids_of_dams()
        """
        Conjunto franjas de tiempo: T
        """
        T = list(range(self.instance.get_largest_impact_horizon()))
        """
        Conjunto lags relevantes: L
        """
        L = {
            dam_id: self.instance.get_verification_lags_of_dam(dam_id)
            for dam_id in self.instance.get_ids_of_dams()
        }
        """
        Conjunto breakpoints en curva Potencia - Caudal turbinado: BreakPointsPQ
        """
        BreakPointsPQ = {
            dam_id: list(
                range(
                    len(
                        self.instance.get_turbined_flow_obs_for_power_group(
                            dam_id
                        )["observed_flows"]
                    )
                )
            )
            for dam_id in self.instance.get_ids_of_dams()
        }
        # Ajustamos este conjunto para corregir indexación
        for key in BreakPointsPQ:
            for i in range(len(BreakPointsPQ[key])):
                BreakPointsPQ[key][i] += 1
        """
        Conjunto breakpoints en curva Volumen - Caudal máximo: BreakPointsVQ
        """
        BreakPointsVQ = {}
        for dam_id in self.instance.get_ids_of_dams():
            if self.instance.get_flow_limit_obs_for_channel(dam_id) != None:
                BreakPointsVQ[dam_id] = list(
                    range(
                        len(
                            self.instance.get_flow_limit_obs_for_channel(
                                dam_id
                            )["observed_vols"]
                        )
                    )
                )
            else:
                BreakPointsVQ[dam_id] = None
        # Ajustamos este conjunto para corregir indexación
        for key in BreakPointsVQ:
            if BreakPointsVQ[key] != None:
                for i in range(len(BreakPointsVQ[key])):
                    BreakPointsVQ[key][i] += 1

        # Parameters
        """
        Parámetro duración de cada franja (s): D
        """
        D = self.instance.get_time_step_seconds()
        """
        Parámetro franja donde se compara con volumen objetivo: D_1
        """
        D_1 = self.instance.get_decision_horizon()
        """
        Parámetro caudal no regulado (m3/s): Qnr
        """
        Qnr = {
            dam_id: self.instance.get_all_unregulated_flows_of_dam(dam_id)
            for dam_id in self.instance.get_ids_of_dams()
        }
        """
        Parámetro caudal máximo permitido por canal (m3/s): QMax
        """
        QMax = {
            dam_id: self.instance.get_max_flow_of_channel(dam_id)
            for dam_id in self.instance.get_ids_of_dams()
        }
        """
        Parámetro caudal turbinado en los breakpoints
        de la curva Potencia - Caudal turbinado (m3/s): QtBP
        """
        QtBP = {
            dam_id: self.instance.get_turbined_flow_obs_for_power_group(
                dam_id
            )["observed_flows"]
            for dam_id in self.instance.get_ids_of_dams()
        }
        """
        Parámetro potencia en los breakpoints
        de la curva Potencia - Caudal turbinado (MWh): PotBP
        """
        PotBP = {
            dam_id: self.instance.get_turbined_flow_obs_for_power_group(
                dam_id
            )["observed_powers"]
            for dam_id in self.instance.get_ids_of_dams()
        }
        """
        Parámetro caudal máximo en los breakpoints
        de la curva Volumen - Caudal máximo (m3/s): QmaxBP
        """
        QmaxBP = {}
        for dam_id in self.instance.get_ids_of_dams():
            if self.instance.get_flow_limit_obs_for_channel(dam_id) != None:
                QmaxBP[dam_id] = self.instance.get_flow_limit_obs_for_channel(
                    dam_id
                )["observed_flows"]
            else:
                QmaxBP[dam_id] = None
        """
        Parámetro volumen en los breakpoints
        de la curva Volumen - Caudal máximo (m3): VolBP
        """
        VolBP = {}
        for dam_id in self.instance.get_ids_of_dams():
            if self.instance.get_flow_limit_obs_for_channel(dam_id) != None:
                VolBP[dam_id] = self.instance.get_flow_limit_obs_for_channel(
                    dam_id
                )["observed_vols"]
            else:
                VolBP[dam_id] = None
        """
        Parámetro volumen inicial (m3): V0
        """
        V0 = {
            dam_id: self.instance.get_initial_vol_of_dam(dam_id)
            for dam_id in self.instance.get_ids_of_dams()
        }
        """
        Parámetro volumen máximo (m3): VMax
        """
        VMax = {
            dam_id: self.instance.get_max_vol_of_dam(dam_id)
            for dam_id in self.instance.get_ids_of_dams()
        }
        """
        Parámetro volumen mínimo (m3): VMin
        """
        VMin = {
            dam_id: self.instance.get_min_vol_of_dam(dam_id)
            for dam_id in self.instance.get_ids_of_dams()
        }
        """
        Parámetro franjas sin cambio en el caudal de salida: TMin
        """
        # TMin = self.config.step_min
        """
        Parámetro franjas sin cambio en el caudal de salida: K
        """
        K = self.config.flow_smoothing
        """
        Parámetro precio en cada franja (€/MWh): Price
        """
        Price = self.instance.get_all_prices()
        """
        Parámetro lags iniciales en el caudal de entrada
        a cada embalse (m3/s): IniLags
        """
        IniLags = {
            dam_id: self.instance.get_initial_lags_of_channel(dam_id)
            for dam_id in self.instance.get_ids_of_dams()
        }
        """
        Parámetro volumen final objetivo (m3): VolFinal
        """
        VolFinal = {
            dam_id: self.config.volume_objectives[dam_id]
            for dam_id in self.instance.get_ids_of_dams()
        }
        """
        Parámetro caudal entrante al primer embalse (m3/s): Q0
        """
        Q0 = self.instance.get_all_incoming_flows()
        """
        Parámetro bonus por exceder volumen objetivo (€/m3): BonusVol
        """
        BonusVol = self.config.volume_exceedance_bonus
        """
        Parámetro penalización por no llegar a volumen objetivo (€/m3): PenVol
        """
        PenVol = self.config.volume_shortage_penalty
        """
        Parámetro penalización por franja en zona límite
        (€/nºfranjas): PenZL
        """
        PenZL = self.config.limit_zones_penalty
        """
        Parámetro penalización por arranque de grupo de potencia
        (€/nºarranques): PenSU
        """
        PenSU = self.config.startups_penalty
        """
        Parámetro caudal turbinado de apagado de turbina (m3/s): shutdown_flows
        """
        shutdown_flows = {
            dam_id: self.instance.get_shutdown_flows_of_power_group(dam_id)
            for dam_id in self.instance.get_ids_of_dams()
        }
        """
        Parámetro caudal turbinado de arranque de turbina (m3/s): startup_flows
        """
        startup_flows = {
            dam_id: self.instance.get_startup_flows_of_power_group(dam_id)
            for dam_id in self.instance.get_ids_of_dams()
        }

        # Proceso para eliminar la desviación de decimales de startup_flows y shutdown_flows
        for i in I:
            for y in range(len(startup_flows[i])):
                for w in range(len(QtBP[i])):
                    if (startup_flows[i][y] - QtBP[i][w]) <= 0.1 and (startup_flows[i][y] - QtBP[i][w]) >= -0.1:
                        QtBP[i][w] = startup_flows[i][y]

        for i in I:
            for y in range(len(shutdown_flows[i])):
                for w in range(len(QtBP[i])):
                    if (shutdown_flows[i][y] - QtBP[i][w]) <= 0.1 and (shutdown_flows[i][y] - QtBP[i][w]) >= -0.1:
                        QtBP[i][w] = shutdown_flows[i][y]
        """
        Parámetro zonas límite de cada embalse
        en la curva Potencia - Caudal turbinado: ZonaLimitePQ
        """
        ZonaLimitePQ = {}
        for dam_id in self.instance.get_ids_of_dams():
            ZonaLimitePQ[dam_id] = []
        for i in I:
            for bp in QtBP[i]:
                if bp in shutdown_flows[i]:
                    ZonaLimitePQ[i].append(QtBP[i].index(bp)+1)
        # Proceso para eliminar la primera franja
        # (antes del primer arranque) de este parámetro
        for i in I:
            ZonaLimitePQ[i].pop(0)
        """
        Parámetro conjunto de franjas para cada powergroup
        de cada embalse: FranjasGrupos
        """
        FranjasGrupos1 = {}
        FranjasGrupos = {}
        for i in I:
            FranjasGrupos1[i] = {}
            for gp in range(len(startup_flows[i])):
                FranjasGrupos1[i]["Grupo_potencia" + str(gp + 1)] = []
                for bp in QtBP[i]:
                    if gp == (len(startup_flows[i]) - 1):
                        if bp >= startup_flows[i][gp]:
                            FranjasGrupos1[i]["Grupo_potencia" + str(gp + 1)].append(QtBP[i].index(bp) + 1)
                            if bp == QtBP[i][-1]:
                                FranjasGrupos1[i]["Grupo_potencia" + str(gp + 1)].pop(-1)
                    else:
                        if bp >= startup_flows[i][gp] and bp < startup_flows[i][gp + 1]:
                            FranjasGrupos1[i]["Grupo_potencia" + str(gp + 1)].append(QtBP[i].index(bp) + 1)
            FranjasGrupos[i] = {"Grupo_potencia0": [1]}
            FranjasGrupos[i].update(FranjasGrupos1[i])

        print(f"{I=}")
        print(f"{T=}")
        print(f"{L=}")
        print(f"{BreakPointsPQ=}")
        print(f"{BreakPointsVQ=}")
        print(f"{D=}")
        print(f"{Qnr=}")
        print(f"{QMax=}")
        print(f"{QtBP=}")
        print(f"{PotBP=}")
        print(f"{QmaxBP=}")
        print(f"{VolBP=}")
        print(f"{V0=}")
        print(f"{VMax=}")
        print(f"{VMin=}")
        # print(f"{TMin=}")
        print(f"{K=}")
        print(f"{Price=}")
        print(f"{IniLags=}")
        print(f"{VolFinal=}")
        print(f"{Q0=}")
        print(f"{BonusVol=}")
        print(f"{PenVol=}")
        print(f"{PenZL=}")
        print(f"{PenSU=}")
        print(f"{shutdown_flows=}")
        print(f"{startup_flows=}")
        print(f"{ZonaLimitePQ=}")
        print(f"{FranjasGrupos=}")
        print(f"{D_1=}")

        print(len(Price), len(T), len(Q0), len(L["dam1"]), len(L["dam2"]))

    @staticmethod
    def parse_gurobi_output(output: str) -> tuple[list[float], list[float], list[float]]:

        """
        Parse the output of the Gurobi solver
        to get the objective function values, gap values, and time stamps
        during the execution.
        """

        # Position of relevant info in table (from the right)
        LOWER_BOUND_POS = 5
        GAP_POS = 3
        TIME_POS = 1

        max_pos = max(LOWER_BOUND_POS, GAP_POS, TIME_POS)

        incumbent_values = []
        gap_values = []
        time_values = []

        for line in output.split('\n'):

            values = line.split()

            # Continue to next iteration if line does not have the desired info (GAP% and TIMEs)
            if len(values) < max_pos:
                continue
            if values[-GAP_POS].find("%") == -1 or values[-TIME_POS].find("s") == -1:
                continue

            incumbent_values.append(float(values[-LOWER_BOUND_POS]))
            gap_values.append(float(values[-GAP_POS].replace("%", "")))
            time_values.append(float(values[-TIME_POS].replace("s", "")))

        return incumbent_values, gap_values, time_values

    def solve(self, options: dict = None) -> dict:

        # LP Problem
        lpproblem = lp.LpProblem("Problema_General_24h_PL", lp.LpMaximize)

        # Sets
        """
        Conjunto embalses: I
        """
        I = self.instance.get_ids_of_dams()
        """
        Conjunto franjas de tiempo: T
        """
        T = list(range(self.instance.get_largest_impact_horizon()))
        """
        Conjunto lags relevantes: L
        """
        L = {
            dam_id: self.instance.get_verification_lags_of_dam(dam_id)
            for dam_id in self.instance.get_ids_of_dams()
        }
        """
        Conjunto breakpoints en curva Potencia - Caudal turbinado: BreakPointsPQ
        """
        BreakPointsPQ = {
            dam_id: list(
                range(
                    len(
                        self.instance.get_turbined_flow_obs_for_power_group(dam_id)[
                            "observed_flows"
                        ]
                    )
                )
            )
            for dam_id in self.instance.get_ids_of_dams()
        }
        # Ajustamos este conjunto para corregir indexación
        for key in BreakPointsPQ:
            for i in range(len(BreakPointsPQ[key])):
                BreakPointsPQ[key][i] += 1
        """
        Conjunto breakpoints en curva Volumen - Caudal máximo: BreakPointsVQ
        """
        BreakPointsVQ = {}
        for dam_id in self.instance.get_ids_of_dams():
            if self.instance.get_flow_limit_obs_for_channel(dam_id) != None:
                BreakPointsVQ[dam_id] = list(
                    range(
                        len(
                            self.instance.get_flow_limit_obs_for_channel(dam_id)[
                                "observed_vols"
                            ]
                        )
                    )
                )
            else:
                BreakPointsVQ[dam_id] = None
        # Ajustamos este conjunto para corregir indexación
        for key in BreakPointsVQ:
            if BreakPointsVQ[key] != None:
                for i in range(len(BreakPointsVQ[key])):
                    BreakPointsVQ[key][i] += 1
        # Parameters
        """
        Parámetro duración de cada franja (s): D
        """
        D = self.instance.get_time_step_seconds()
        """
        Parámetro franja donde se compara con volumen objetivo: D_1
        """
        D_1 = self.instance.get_decision_horizon()
        """
        Parámetro caudal no regulado (m3/s): Qnr
        """
        Qnr = {
            dam_id: self.instance.get_all_unregulated_flows_of_dam(dam_id)
            for dam_id in self.instance.get_ids_of_dams()
        }
        """
        Parámetro caudal máximo permitido por canal (m3/s): QMax
        """
        QMax = {
            dam_id: self.instance.get_max_flow_of_channel(dam_id)
            for dam_id in self.instance.get_ids_of_dams()
        }
        """
        Parámetro caudal turbinado en los breakpoints
        de la curva Potencia - Caudal turbinado (m3/s): QtBP
        """
        QtBP = {
            dam_id: self.instance.get_turbined_flow_obs_for_power_group(dam_id)[
                "observed_flows"
            ]
            for dam_id in self.instance.get_ids_of_dams()
        }
        """
        Parámetro potencia en los breakpoints
        de la curva Potencia - Caudal turbinado (MWh): PotBP
        """
        PotBP = {
            dam_id: self.instance.get_turbined_flow_obs_for_power_group(dam_id)[
                "observed_powers"
            ]
            for dam_id in self.instance.get_ids_of_dams()
        }
        """
        Parámetro caudal máximo en los breakpoints
        de la curva Volumen - Caudal máximo (m3/s): QmaxBP
        """
        QmaxBP = {}
        for dam_id in self.instance.get_ids_of_dams():
            if self.instance.get_flow_limit_obs_for_channel(dam_id) != None:
                QmaxBP[dam_id] = self.instance.get_flow_limit_obs_for_channel(dam_id)[
                    "observed_flows"
                ]
            else:
                QmaxBP[dam_id] = None
        """
        Parámetro volumen en los breakpoints
        de la curva Volumen - Caudal máximo (m3): VolBP
        """
        VolBP = {}
        for dam_id in self.instance.get_ids_of_dams():
            if self.instance.get_flow_limit_obs_for_channel(dam_id) != None:
                VolBP[dam_id] = self.instance.get_flow_limit_obs_for_channel(dam_id)[
                    "observed_vols"
                ]
            else:
                VolBP[dam_id] = None
        """
        Parámetro volumen inicial (m3): V0
        """
        V0 = {
            dam_id: self.instance.get_initial_vol_of_dam(dam_id)
            for dam_id in self.instance.get_ids_of_dams()
        }
        """
        Parámetro volumen máximo (m3): VMax
        """
        VMax = {
            dam_id: self.instance.get_max_vol_of_dam(dam_id)
            for dam_id in self.instance.get_ids_of_dams()
        }
        """
        Parámetro volumen mínimo (m3): VMin
        """
        VMin = {
            dam_id: self.instance.get_min_vol_of_dam(dam_id)
            for dam_id in self.instance.get_ids_of_dams()
        }

        #CON TMIN
        """
        Parámetro franjas sin cambio en el caudal de salida: TMin
        """
        #TMin = self.config.step_min

        #CON K FORMA CARLOS Y ÁLVARO
        """
        Parámetro franjas sin cambio en el caudal de salida: K
        """
        K = self.config.flow_smoothing


        """
        Parámetro precio en cada franja (€/MWh): Price
        """
        Price = self.instance.get_all_prices()
        """
        Parámetro lags iniciales en el caudal de entrada
        a cada embalse (m3/s): IniLags
        """
        IniLags = {
            dam_id: self.instance.get_initial_lags_of_channel(dam_id)
            for dam_id in self.instance.get_ids_of_dams()
        }
        """
        Parámetro volumen final objetivo (m3): VolFinal
        """
        VolFinal = {
            dam_id: self.config.volume_objectives[dam_id]
            for dam_id in self.instance.get_ids_of_dams()
        }
        """
        Parámetro caudal entrante al primer embalse (m3/s): Q0
        """
        Q0 = self.instance.get_all_incoming_flows()
        """
        Parámetro bonus por exceder volumen objetivo (€/m3): BonusVol
        """
        BonusVol = self.config.volume_exceedance_bonus
        """
        Parámetro penalización por no llegar a volumen objetivo (€/m3): PenVol
        """
        PenVol = self.config.volume_shortage_penalty
        """
        Parámetro penalización por franja en zona límite
        (€/nºfranjas): PenZL
        """
        PenZL = self.config.limit_zones_penalty
        """
        Parámetro penalización por arranque de grupo de potencia
        (€/nºarranques): PenSU
        """
        PenSU = self.config.startups_penalty
        """
        Parámetro caudal turbinado de apagado de turbina (m3/s): shutdown_flows
        """
        shutdown_flows = {
            dam_id: self.instance.get_shutdown_flows_of_power_group(dam_id)
            for dam_id in self.instance.get_ids_of_dams()
        }
        """
        Parámetro caudal turbinado de arranque de turbina (m3/s): startup_flows
        """
        startup_flows = {
            dam_id: self.instance.get_startup_flows_of_power_group(dam_id)
            for dam_id in self.instance.get_ids_of_dams()
        }

        # Proceso para eliminar la desviación de decimales de startup_flows y shutdown_flows
        for i in I:
            for y in range(len(startup_flows[i])):
                for w in range(len(QtBP[i])):
                    if (startup_flows[i][y] - QtBP[i][w]) <= 0.1 and (
                            startup_flows[i][y] - QtBP[i][w]
                    ) >= -0.1:
                        startup_flows[i][y] = QtBP[i][w]
        for i in I:
            for y in range(len(shutdown_flows[i])):
                for w in range(len(QtBP[i])):
                    if (shutdown_flows[i][y] - QtBP[i][w]) <= 0.1 and (
                            shutdown_flows[i][y] - QtBP[i][w]
                    ) >= -0.1:
                        shutdown_flows[i][y] = QtBP[i][w]
        """
        Parámetro zonas límite de cada embalse
        en la curva Potencia - Caudal turbinado: ZonaLimitePQ
        """
        ZonaLimitePQ = {}
        for dam_id in self.instance.get_ids_of_dams():
            ZonaLimitePQ[dam_id] = []
        for i in I:
            for bp in QtBP[i]:
                if bp in shutdown_flows[i]:
                    ZonaLimitePQ[i].append(QtBP[i].index(bp) + 1)
        # Proceso para eliminar la primera franja
        # (antes del primer arranque) de este parámetro
        for i in I:
            ZonaLimitePQ[i].pop(0)
        """
        Parámetro conjunto de franjas para cada powergroup
        de cada embalse: FranjasGrupos
        """
        FranjasGrupos1 = {}
        FranjasGrupos = {}
        for i in I:
            FranjasGrupos1[i] = {}
            for gp in range(len(startup_flows[i])):
                FranjasGrupos1[i]["Grupo_potencia" + str(gp + 1)] = []
                for bp in QtBP[i]:
                    if gp == (len(startup_flows[i]) - 1):
                        if bp >= startup_flows[i][gp]:
                            FranjasGrupos1[i]["Grupo_potencia" + str(gp + 1)].append(
                                QtBP[i].index(bp) + 1
                            )
                            if bp == QtBP[i][-1]:
                                FranjasGrupos1[i]["Grupo_potencia" + str(gp + 1)].pop(-1)
                    else:
                        if bp >= startup_flows[i][gp] and bp < startup_flows[i][gp + 1]:
                            FranjasGrupos1[i]["Grupo_potencia" + str(gp + 1)].append(
                                QtBP[i].index(bp) + 1
                            )
            FranjasGrupos[i] = {"Grupo_potencia0": [1]}
            FranjasGrupos[i].update(FranjasGrupos1[i])
        # Variables
        """
        Variable volumen en cada embalse en cada franja de tiempo
        (m3): vol
        """
        vol = lp.LpVariable.dicts(
            "Volumen ", [(i, t) for i in I for t in T], lowBound=0, cat=lp.LpContinuous
        )
        """
        Variable caudal entrada en cada embalse
        en cada franja de tiempo (m3/s): qe
        """
        qe = lp.LpVariable.dicts(
            "Caudal entrada ",
            [(i, t) for i in I for t in T],
            lowBound=0,
            cat=lp.LpContinuous,
        )
        """
        Variable caudal salida en cada embalse
        en cada franja de tiempo (m3/s): qe
        """
        qs = lp.LpVariable.dicts(
            "Caudal salida ",
            [(i, t) for i in I for t in T],
            lowBound=0,
            cat=lp.LpContinuous,
        )
        """
        Variable potencia generada en cada embalse
        en cada franja de tiempo (MWh): pot
        """
        pot = lp.LpVariable.dicts(
            "Potencia ",
            [(i, t) for i in I for t in T],
            lowBound=0,
            cat=lp.LpContinuous,
        )
        """
        Variable caudal turbinado en cada embalse
        en cada franja de tiempo (m3/s): qtb
        """
        qtb = lp.LpVariable.dicts(
            "Caudal turbinado ",
            [(i, t) for i in I for t in T],
            lowBound=0,
            cat=lp.LpContinuous,
        )
        """
        Variable variación de caudal en cada embalse
        en cada franja de tiempo (m3/s): qch
        """
        qch = lp.LpVariable.dicts(
            "Cambio caudal ", [(i, t) for i in I for t in T], cat=lp.LpContinuous
        )

        #CON TMIN
        """
        Variable binaria: y
        1 si hay variación de caudal en la franja
        0 si no hay variación de caudal en la franja
        """
        #y = lp.LpVariable.dicts("01Variacion ", [(i, t) for i in I for t in T], cat=lp.LpBinary)

        #CON K FORMA CARLOS
        """
        Variable binaria: x+
        1 si hay variación positiva de caudal en la franja
        0 si no hay variación positiva de caudal en la franja
        """
        x_pos = lp.LpVariable.dicts("01VariacionPos ", [(i, t) for i in I for t in T], cat=lp.LpBinary)
        """
        Variable binaria: x-
        1 si hay variación negativa de caudal en la franja
        0 si no hay variación negativa de caudal en la franja
        """
        x_neg = lp.LpVariable.dicts("01VariacionNeg ", [(i, t) for i in I for t in T], cat=lp.LpBinary)

        #CON K FORMA ÁLVARO
        """
        Variable binaria: x+
        1 si hay variación nula de caudal en la franja
        0 si no hay variación nula de caudal en la franja
        """
        #x_0 = lp.LpVariable.dicts("01VariacionNula ", [(i, t) for i in I for t in T], cat=lp.LpBinary)


        """
        Variable asociada al IP with Piecewise Linear Functions
        de Winston en relación a la curva Potencia - Caudal turbinado
        """
        w_pq = lp.LpVariable.dicts(
            "01Franja_PQ ",
            [(i, t, bp) for i in I for t in T for bp in range(0, BreakPointsPQ[i][-1] + 1)],
            cat=lp.LpBinary,
        )
        """
        Variable asociada al IP with Piecewise Linear Functions
        de Winston en relación a la curva Potencia - Caudal turbinado
        """
        z_pq = lp.LpVariable.dicts(
            "PropFranj_PQ ",
            [(i, t, bp) for i in I for t in T for bp in BreakPointsPQ[i]],
            lowBound=0,
            cat=lp.LpContinuous,
        )
        """
        Variable asociada al IP with Piecewise Linear Functions
        de Winston en relación a la curva Volumen - Caudal máximo
        """
        w_vq = lp.LpVariable.dicts(
            "01Franja_VQ ",
            [
                (i, t, bp)
                for i in I
                if QmaxBP[i] != None
                for t in T
                for bp in range(0, BreakPointsVQ[i][-1] + 1)
            ],
            cat=lp.LpBinary,
        )
        """
        Variable asociada al IP with Piecewise Linear Functions
        de Winston en relación a la curva Volumen - Caudal máximo
        """
        z_vq = lp.LpVariable.dicts(
            "PropFranj_VQ ",
            [(i, t, bp) for i in I if QmaxBP[i] != None for t in T for bp in BreakPointsVQ[i]],
            lowBound=0,
            cat=lp.LpContinuous,
        )
        """
        Variable caudal máximo permitido por canal
        en función del volumen del embalse en cada franja
        (m3/s): q_max_vol
        """
        q_max_vol = lp.LpVariable.dicts(
            "Caudal máximo volumen ",
            [(i, t) for i in I if QmaxBP[i] != None for t in T],
            lowBound=0,
            cat=lp.LpContinuous,
        )
        """
        Variable desviación positiva respecto a volumen objetivo
        (m3): pos_desv
        """
        pos_desv = lp.LpVariable.dicts(
            "Desviación positiva del ", [i for i in I], lowBound=0, cat=lp.LpContinuous
        )
        """
        Variable desviación negativa respecto a volumen objetivo
        (m3): pos_desv
        """
        neg_desv = lp.LpVariable.dicts(
            "Desviación negativa del ",
            [i for i in I],
            lowBound=0,
            cat=lp.LpContinuous,
        )
        """
        Variable beneficio por falta o exceso respecto
        al volumen objetivo (€): ben_desv
        """
        ben_desv = lp.LpVariable.dicts(
            "Beneficio por desviación volumen del ",
            [i for i in I],
            cat=lp.LpContinuous,
        )
        """
        Variable número total de franjas en zonas límite: zl_tot
        """
        zl_tot = lp.LpVariable.dicts(
            "Zonas límites totales del ",
            [i for i in I],
            cat=lp.LpInteger,
        )
        """
        Variable binaria: pwch
        1 si se ha arrancado un powergroup en la franja
        0 si no se ha arrancado un powergroup en la franja
        """
        pwch = lp.LpVariable.dicts(
            "01Arranque PG ",
            [(i, t, pg) for i in I for t in T for pg in FranjasGrupos[i]],
            cat=lp.LpBinary,
        )
        """
        Variable número total de arranques por embalse
        """
        pwch_tot = lp.LpVariable.dicts(
            "Arranque totales del ",
            [i for i in I],
            cat=lp.LpInteger,
        )
        """
        Variable potencia total generada en cada embalse
        (MWh): pot_embalse
        """
        pot_embalse = lp.LpVariable.dicts(
            "Potencia total del ",
            [i for i in I],
            cat=lp.LpContinuous,
        )

        # Constraints
        """
        Restricción balance de volumen
        """
        for i in I:
            for t in T:
                if t == T[0]:
                    lpproblem += vol[(i, t)] <= V0[i] + D * (qe[(i, t)] - qs[(i, t)])
                else:
                    lpproblem += vol[(i, t)] <= vol[(i, t - 1)] + D * (qe[(i, t)] - qs[(i, t)])
        """
        Restricción caudal de entrada
        """
        for i in I:
            for t in T:
                if i == I[0]:
                    lpproblem += qe[(i, t)] == Q0[t] + Qnr[i][t]
                else:
                    lpproblem += qe[(i, t)] == qtb[(I[I.index(i) - 1], t)] + Qnr[i][t]
        """
        Restricción caudal turbinado en base a lags relevantes
        """
        for i in I:
            for t in T:
                lpproblem += qtb[(i, t)] == lp.lpSum(
                    IniLags[i][l - 1 - t] for l in L[i] if l - 1 - t >= 0
                ) * (1 / len(L[i])) + lp.lpSum(qs[(i, t - l)] for l in L[i] if t - l >= 0) * (
                                     1 / len(L[i])
                             )
        """
        Restricción asociada al IP with Piecewise Linear Functions de Winston
        en referencia a la curva Potencia - Caudal turbinado
        """
        for i in I:
            for t in T:
                lpproblem += pot[(i, t)] == lp.lpSum(
                    z_pq[(i, t, bp)] * PotBP[i][bp - 1] for bp in BreakPointsPQ[i]
                )
        """
        Restricción asociada al IP with Piecewise Linear Functions de Winston
        en referencia a la curva Potencia - Caudal turbinado
        """
        for i in I:
            for t in T:
                lpproblem += qtb[(i, t)] == lp.lpSum(
                    z_pq[(i, t, bp)] * QtBP[i][bp - 1] for bp in BreakPointsPQ[i]
                )
        """
        Restricción asociada al IP with Piecewise Linear Functions de Winston
        en referencia a la curva Potencia - Caudal turbinado
        """
        for i in I:
            for t in T:
                lpproblem += w_pq[(i, t, 0)] == 0
                lpproblem += w_pq[(i, t, BreakPointsPQ[i][-1])] == 0
        """
        Restricción asociada al IP with Piecewise Linear Functions de Winston
        en referencia a la curva Potencia - Caudal turbinado
        """
        for i in I:
            for t in T:
                for bp in BreakPointsPQ[i]:
                    lpproblem += z_pq[(i, t, bp)] <= w_pq[(i, t, bp - 1)] + w_pq[(i, t, bp)]
        """
        Restricción asociada al IP with Piecewise Linear Functions de Winston
        en referencia a la curva Potencia - Caudal turbinado
        """
        for i in I:
            for t in T:
                lpproblem += lp.lpSum(z_pq[(i, t, bp)] for bp in BreakPointsPQ[i]) == 1
        """
        Restricción asociada al IP with Piecewise Linear Functions de Winston
        en referencia a la curva Potencia - Caudal turbinado
        """
        for i in I:
            for t in T:
                lpproblem += lp.lpSum(w_pq[(i, t, bp)] for bp in BreakPointsPQ[i]) == 1
        """
        Restricción asociada al IP with Piecewise Linear Functions de Winston
        en referencia a la curva Volumen - Caudal máximo
        """
        for i in I:
            for t in T:
                if QmaxBP[i] != None:
                    lpproblem += q_max_vol[(i, t)] == lp.lpSum(
                        z_vq[(i, t, bp)] * QmaxBP[i][bp - 1] for bp in BreakPointsVQ[i]
                    )
        """
        Restricción asociada al IP with Piecewise Linear Functions de Winston
        en referencia a la curva Volumen - Caudal máximo
        """
        for i in I:
            for t in T:
                if QmaxBP[i] != None:
                    if t == T[0]:
                        lpproblem += V0[i] == lp.lpSum(
                            z_vq[(i, t, bp)] * VolBP[i][bp - 1] for bp in BreakPointsVQ[i]
                        )
                    else:
                        lpproblem += vol[(i, t - 1)] == lp.lpSum(
                            z_vq[(i, t, bp)] * VolBP[i][bp - 1] for bp in BreakPointsVQ[i]
                        )
        """
        Restricción asociada al IP with Piecewise Linear Functions de Winston
        en referencia a la curva Volumen - Caudal máximo
        """
        for i in I:
            for t in T:
                if QmaxBP[i] != None:
                    lpproblem += w_vq[(i, t, 0)] == 0
                    lpproblem += w_vq[(i, t, BreakPointsVQ[i][-1])] == 0
        """
        Restricción asociada al IP with Piecewise Linear Functions de Winston
        en referencia a la curva Volumen - Caudal máximo
        """
        for i in I:
            for t in T:
                if QmaxBP[i] != None:
                    for bp in BreakPointsVQ[i]:
                        lpproblem += z_vq[(i, t, bp)] <= lp.lpSum(
                            w_vq[(i, t, tr)] for tr in range(bp - 1, bp + 1)
                        )
        """
        Restricción asociada al IP with Piecewise Linear Functions de Winston
        en referencia a la curva Volumen - Caudal máximo
        """
        for i in I:
            for t in T:
                if QmaxBP[i] != None:
                    lpproblem += lp.lpSum(z_vq[(i, t, bp)] for bp in BreakPointsVQ[i]) == 1
        """
        Restricción asociada al IP with Piecewise Linear Functions de Winston
        en referencia a la curva Volumen - Caudal máximo
        """
        for i in I:
            for t in T:
                if QmaxBP[i] != None:
                    lpproblem += lp.lpSum(w_vq[(i, t, bp)] for bp in BreakPointsVQ[i]) == 1
        """
        Restricción cálculo variación caudal en cada franja
        """
        for i in I:
            for t in T:
                if t == T[0]:
                    lpproblem += qch[(i, t)] == qs[(i, t)] - IniLags[i][0]
                else:
                    lpproblem += qch[(i, t)] == qs[(i, t)] - qs[(i, t - 1)]

        #CON TMIN
        """
        Restricción para contabilizar variación caudal en cada franja
        """
        #for i in I:
        #    for t in T:
        #        lpproblem += qch[(i, t)] <= y[(i, t)] * QMax[i]
        """
        Restricción para contabilizar variación caudal en cada franja
        """
        #for i in I:
        #    for t in T:
        #        lpproblem += -qch[(i, t)] <= y[(i, t)] * QMax[i]
        """
        Restricción acotar cambios de caudal en tmin franjas
        """
        #for i in I:
        #    for t in T:
        #        lpproblem += (
        #                lp.lpSum(y[(i, t + t1)] for t1 in range(0, TMin) if t + t1 <= len(T) - 1)
        #                <= 1
        #        )

        #CON K FORMA CARLOS
        """
        Restricción para contabilizar variación positiva de caudal en cada franja
        """
        for i in I:
            for t in T:
                lpproblem += qch[(i, t)] <= x_pos[(i, t)] * QMax[i]
        """
        Restricción para contabilizar variación negativa de caudal en cada franja
        """
        for i in I:
            for t in T:
                lpproblem += -qch[(i, t)] <= x_neg[(i, t)] * QMax[i]
        """
        Restricción para que solo se cuenta la variación correcta
        """
        for i in I:
            for t in T:
                lpproblem += x_pos[(i, t)] + x_neg[(i, t)] <= 1

        #CON K FORMA ÁLVARO
        """
        Resticción para contabilizar variaciones nulas de caudal en cada franja
        """
        #for i in I:
        #    for t in T:
        #        if t == T[0]:
        #            lpproblem += x_0[(i, t)] >= (qs[(i, t)] - IniLags[i][0]) * (1 / QMax[i]) + 1 - 2 * x_pos[
        #                (i, t)] - 2 * x_neg[(i, t)]
        #            lpproblem += x_0[(i, t)] <= (IniLags[i][0] - qs[(i, t)]) * (1 / QMax[i]) + 1 + 2 * x_pos[
        #                (i, t)] + 2 * x_neg[(i, t)]
        #        else:
        #            lpproblem += x_0[(i, t)] >= (qs[(i, t)] - qs[(i, t-1)]) * (1 / QMax[i]) + 1 - 2 * x_pos[
        #                (i, t)] - 2 * x_neg[(i, t)]
        #            lpproblem += x_0[(i, t)] <= (qs[(i, t-1)] - qs[(i, t)]) * (1 / QMax[i]) + 1 + 2 * x_pos[
        #                (i, t)] + 2 * x_neg[(i, t)]
        """
        Restricción para que solo se cuenta la variación correcta
        """
        #for i in I:
        #    for t in T:
        #        lpproblem += x_pos[(i, t)] + x_neg[(i, t)] + x_0[(i, t)] == 1

        """
        Restricción golpe de ariete
        """
        for i in I:
            for t in T:
                for k in range(1, K+1):
                    if t - k >= 0:
                        lpproblem += x_pos[(i, t)] + x_neg[(i, t - k)] <= 1
                        lpproblem += x_neg[(i, t)] + x_pos[(i, t - k)] <= 1

        """
        Restricción volumen máximo
        """
        for i in I:
            for t in T:
                lpproblem += vol[(i, t)] <= VMax[i]
        """
        Restricción volumen mínimo
        """
        for i in I:
            for t in T:
                lpproblem += vol[(i, t)] >= VMin[i]
        """
        Restricción caudal máximo por canal
        (restricción por sección)
        """
        for i in I:
            for t in T:
                lpproblem += qs[(i, t)] <= QMax[i]
        """
        Restricción caudal máximo por canal
        (restricción por volumen)
        """
        for i in I:
            for t in T:
                if QmaxBP[i] != None:
                    lpproblem += qs[(i, t)] <= q_max_vol[(i, t)]
        """
        Restricción ganancia (€) total de cada embalse
        """
        for i in I:
            lpproblem += pot_embalse[i] == lp.lpSum(
                pot[(i, t)] * Price[t] * (D / 3600) for t in T
            )
        """
        Restricción cómputo desviación respecto a volumen objetivo
        """
        for i in I:
            for t in T:
                if t == T[D_1 - 1]:
                    lpproblem += vol[(i, t)] == VolFinal[i] + pos_desv[i] - neg_desv[i]
        """
        Restricción cálculo beneficio por exceso/falta de volumen
        respecto al objetivo
        """
        for i in I:
            lpproblem += ben_desv[i] == pos_desv[i] * BonusVol - neg_desv[i] * PenVol
        """
        Restricción número total de franjas en zona límite para cada embalse
        """
        for i in I:
            lpproblem += zl_tot[i] == lp.lpSum(
                w_pq[(i, t, bp)] for t in T for bp in ZonaLimitePQ[i]
            )

        # Función que, dado el conjunto FranjasGrupos y un powergroup específico, te devuelve
        # las franjas de la curva Potencia - Caudal turbinado que están en powergroups
        # superiores al dado.
        def obtener_franjas_pw_mayores(diccionario, clave):
            pw_posteriores = list(diccionario.keys())[
                             list(diccionario.keys()).index(clave) + 1:
                             ]

            franjas_posteriores = []
            for pw_posterior in pw_posteriores:
                franjas_posteriores += diccionario[pw_posterior]
            return franjas_posteriores

        """
        Restricción cómputo arranques de powergroups
        """
        # TODO: implementar que compute dos veces cuando hay dos arranques simultáneos de una franja a la siguiente
        for i in I:
            for t in T:
                if t != T[0]:
                    for pg in FranjasGrupos[i]:
                        if pg != list(FranjasGrupos[i].keys())[-1]:
                            lista_keys = list(FranjasGrupos[i].keys())
                            franjassuperiores = obtener_franjas_pw_mayores(FranjasGrupos[i], pg)
                            lpproblem += (
                                    lp.lpSum(
                                        w_pq[(i, t - 1, franja)] for franja in FranjasGrupos[i][pg]
                                    )
                                    + lp.lpSum(
                                        w_pq[(i, t, franja_sup)] for franja_sup in franjassuperiores
                                    )
                                    - 1
                                    <= pwch[(i, t, lista_keys[lista_keys.index(pg) + 1])]
                            )
                            lpproblem += (
                                    lp.lpSum(
                                        w_pq[(i, t - 1, franja)] for franja in FranjasGrupos[i][pg]
                                    )
                                    + lp.lpSum(
                                        w_pq[(i, t, franja_sup)] for franja_sup in franjassuperiores
                                    )
                                    >= 2 * pwch[(i, t, lista_keys[lista_keys.index(pg) + 1])]
                            )
                        if t == 0:
                            lpproblem += pwch[(i, t, pg)] == 0
        """
        Restricción cálculo número de arranques totales en cada embalse
        """
        for i in I:
<<<<<<< HEAD
            lpproblem += pwch_tot[i] == lp.lpSum(pwch[(i, t, pg)] for t in T for pg in FranjasGrupos[i])

        # Objective Function
        lpproblem += lp.lpSum(
            # tpot[t] * Price[t]
            pot_embalse[i]
            + cost_desv[i]
            - zl_tot[i] * PenZL
            - pwch_tot[i] * PenSU
            for i in I
=======
            lpproblem += pwch_tot[i] == lp.lpSum(
                pwch[(i, t, pg)] for t in T for pg in FranjasGrupos[i]
            )
        # Objective Function
        lpproblem += lp.lpSum(
            pot_embalse[i] + ben_desv[i] - zl_tot[i] * PenZL - pwch_tot[i] * PenSU for i in I
>>>>>>> 68051f07
        )

        # Solver
        solver_output = tempfile.NamedTemporaryFile(delete=False)
        solver = lp.GUROBI_CMD(
            gapRel=self.config.MIPGap,
            timeLimit=self.config.time_limit_seconds,
            logPath=solver_output.name
        )  # Other arguments: https://coin-or.github.io/pulp/technical/solvers.html#pulp.apis.GUROBI_CMD
        lpproblem.solve(solver)
        solver_output.close()

        # Parse solver output to get history data
        with open(solver_output.name, 'r') as file:
            output = file.read()
        obj_fun_values, gap_values, time_stamps = self.parse_gurobi_output(output)
        os.remove(solver_output.name)

        # Caracterización de la solución
        print("--------Función objetivo--------")
        print("Estado de la solución: ", lp.LpStatus[lpproblem.status])
        print("Valor de la función objetivo (€): ", lp.value(lpproblem.objective))
        print("--------Potencia generada en cada embalse--------")
        for var in pot_embalse.values():
            print(f"{var.name} (€): {var.value()}")
        print("--------Desviación en volumen--------")
        for var in pos_desv.values():
            print(f"{var.name} (m3): {var.value()}")
        for var in neg_desv.values():
            print(f"{var.name} (m3): {var.value()}")
        for var in ben_desv.values():
            print(f"{var.name} (€): {var.value()}")
        print("--------Zonas límite--------")
        for var in zl_tot.values():
            print(f"{var.name}: {var.value()}")
        print("--------Arranques grupos de potencia--------")
        for var in pwch_tot.values():
            print(f"{var.name}: {var.value()}")
        for var in pwch.values():
            if var.value() != 0:
                print(f"{var.name}: {var.value()}")
        for var in w_pq.values():
            if var.value() != 0:
                print(f"{var.name}: {var.value()}")
        print("--------Caudales turbinados--------")
        for var in qtb.values():
            if var.value() != 0:
                print(f"{var.name}: {var.value()}")
        print("--------Volúmenes--------")
        for var in vol.values():
            print(f"{var.name}: {var.value()}")
<<<<<<< HEAD

        def get_dam_id(name: str) -> str:
            if name.find("copy") == -1:
                return name[name.index("dam"): name.index("dam") + 4]
            else:
                return name[name.index("dam"): name.index("copy") + 4]

        # Values stored in solution
        exiting_flows = {dam_id: [var.value() for var in qs.values() if get_dam_id(var.name) == dam_id] for dam_id in I}
        powers = {dam_id: [var.value() for var in pot.values() if get_dam_id(var.name) == dam_id] for dam_id in I}
        volumes = {dam_id: [var.value() for var in vol.values() if get_dam_id(var.name) == dam_id] for dam_id in I}

        # Objective function details
        print([(get_dam_id(var.name), var.value()) for var in pot_embalse.values()])
        income_from_energy = {
            dam_id: [var.value() for var in pot_embalse.values() if get_dam_id(var.name) == dam_id][0] for dam_id in I
        }
        limit_zones = {
            dam_id: [var.value() for var in zl_tot.values() if get_dam_id(var.name) == dam_id][0] for dam_id in I
        }
        startups = {
            dam_id: [var.value() for var in pwch_tot.values() if get_dam_id(var.name) == dam_id][0] for dam_id in I
        }
        vol_exceedance = {
            dam_id: [var.value() for var in pos_desv.values() if get_dam_id(var.name) == dam_id][0] for dam_id in I
        }
        vol_shortage = {
            dam_id: [var.value() for var in neg_desv.values() if get_dam_id(var.name) == dam_id][0] for dam_id in I
        }
        values_from_vol = {
            dam_id: [var.value() for var in cost_desv.values() if get_dam_id(var.name) == dam_id][0] for dam_id in I
=======
        # solution.json
        qsalida = {dam_id: [] for dam_id in I}
        for var in qs.values():
            for dam_id in I:
                if dam_id in var.name:
                    qsalida[dam_id].append(var.value())
        potencia = {dam_id: [] for dam_id in I}
        for var in pot.values():
            for dam_id in I:
                if dam_id in var.name:
                    potencia[dam_id].append(var.value())
        volumenes = {dam_id: [] for dam_id in I}
        for var in vol.values():
            for dam_id in I:
                if dam_id in var.name:
                    volumenes[dam_id].append(var.value())
        sol_dict = {
            "dams": [
                {
                    "flows": qsalida[dam_id],
                    "id": dam_id,
                    "power": potencia[dam_id],
                    "volume": volumenes[dam_id],
                }
                for dam_id in I
            ],
            "price": Price,
            "objective_function": lp.value(lpproblem.objective)
>>>>>>> 68051f07
        }
        total_dam_incomes = {
            dam_id:
                income_from_energy[dam_id]
                - startups[dam_id] * self.config.startups_penalty
                - limit_zones[dam_id] * self.config.limit_zones_penalty
                + values_from_vol[dam_id]
            for dam_id in I
        }

        # Get datetimes of instance and solution
        start_datetime, end_datetime, solution_datetime = self.get_instance_solution_datetimes()

        # Save solution object
        self.solution = Solution.from_dict(
            dict(
                instance_datetimes=dict(
                    start=start_datetime,
                    end_decisions=end_datetime
                ),
                solution_datetime=solution_datetime,
                solver="MILP",
                configuration=asdict(self.config),
                objective_function=lp.value(lpproblem.objective),
                objective_history=dict(
                    objective_values_eur=obj_fun_values,
                    gap_values_pct=gap_values,
                    time_stamps_s=time_stamps,
                ),
                dams=[
                    dict(
                        id=dam_id,
                        flows=exiting_flows[dam_id],
                        power=powers[dam_id],
                        volume=volumes[dam_id],
                        objective_function_details=dict(
                            total_income_eur=total_dam_incomes[dam_id],
                            income_from_energy_eur=income_from_energy[dam_id],
                            startups=startups[dam_id],
                            limit_zones=limit_zones[dam_id],
                            volume_shortage_m3=vol_shortage[dam_id],
                            volume_exceedance_m3=vol_exceedance[dam_id]
                        )
                    )
                    for dam_id in self.instance.get_ids_of_dams()
                ],
                price=self.instance.get_all_prices(),
            )
        )

        return dict()

    def get_objective(self) -> float:

        return self.solution.get_objective_function()<|MERGE_RESOLUTION|>--- conflicted
+++ resolved
@@ -24,8 +24,6 @@
 
     # Solver timeout
     time_limit_seconds: float
-<<<<<<< HEAD
-=======
 
     # Number of periods during which the flow through the channel may not vary
     # in order to change the sense of the flow's change
@@ -33,7 +31,6 @@
 
     # Number of periods during which the flow through the channel may not undergo more than one variation
     # step_min: int = None
->>>>>>> 68051f07
 
 
 class LPModel(Experiment):
@@ -1183,25 +1180,13 @@
         Restricción cálculo número de arranques totales en cada embalse
         """
         for i in I:
-<<<<<<< HEAD
-            lpproblem += pwch_tot[i] == lp.lpSum(pwch[(i, t, pg)] for t in T for pg in FranjasGrupos[i])
-
-        # Objective Function
-        lpproblem += lp.lpSum(
-            # tpot[t] * Price[t]
-            pot_embalse[i]
-            + cost_desv[i]
-            - zl_tot[i] * PenZL
-            - pwch_tot[i] * PenSU
-            for i in I
-=======
             lpproblem += pwch_tot[i] == lp.lpSum(
                 pwch[(i, t, pg)] for t in T for pg in FranjasGrupos[i]
             )
+            
         # Objective Function
         lpproblem += lp.lpSum(
             pot_embalse[i] + ben_desv[i] - zl_tot[i] * PenZL - pwch_tot[i] * PenSU for i in I
->>>>>>> 68051f07
         )
 
         # Solver
@@ -1220,41 +1205,6 @@
         obj_fun_values, gap_values, time_stamps = self.parse_gurobi_output(output)
         os.remove(solver_output.name)
 
-        # Caracterización de la solución
-        print("--------Función objetivo--------")
-        print("Estado de la solución: ", lp.LpStatus[lpproblem.status])
-        print("Valor de la función objetivo (€): ", lp.value(lpproblem.objective))
-        print("--------Potencia generada en cada embalse--------")
-        for var in pot_embalse.values():
-            print(f"{var.name} (€): {var.value()}")
-        print("--------Desviación en volumen--------")
-        for var in pos_desv.values():
-            print(f"{var.name} (m3): {var.value()}")
-        for var in neg_desv.values():
-            print(f"{var.name} (m3): {var.value()}")
-        for var in ben_desv.values():
-            print(f"{var.name} (€): {var.value()}")
-        print("--------Zonas límite--------")
-        for var in zl_tot.values():
-            print(f"{var.name}: {var.value()}")
-        print("--------Arranques grupos de potencia--------")
-        for var in pwch_tot.values():
-            print(f"{var.name}: {var.value()}")
-        for var in pwch.values():
-            if var.value() != 0:
-                print(f"{var.name}: {var.value()}")
-        for var in w_pq.values():
-            if var.value() != 0:
-                print(f"{var.name}: {var.value()}")
-        print("--------Caudales turbinados--------")
-        for var in qtb.values():
-            if var.value() != 0:
-                print(f"{var.name}: {var.value()}")
-        print("--------Volúmenes--------")
-        for var in vol.values():
-            print(f"{var.name}: {var.value()}")
-<<<<<<< HEAD
-
         def get_dam_id(name: str) -> str:
             if name.find("copy") == -1:
                 return name[name.index("dam"): name.index("dam") + 4]
@@ -1284,37 +1234,7 @@
             dam_id: [var.value() for var in neg_desv.values() if get_dam_id(var.name) == dam_id][0] for dam_id in I
         }
         values_from_vol = {
-            dam_id: [var.value() for var in cost_desv.values() if get_dam_id(var.name) == dam_id][0] for dam_id in I
-=======
-        # solution.json
-        qsalida = {dam_id: [] for dam_id in I}
-        for var in qs.values():
-            for dam_id in I:
-                if dam_id in var.name:
-                    qsalida[dam_id].append(var.value())
-        potencia = {dam_id: [] for dam_id in I}
-        for var in pot.values():
-            for dam_id in I:
-                if dam_id in var.name:
-                    potencia[dam_id].append(var.value())
-        volumenes = {dam_id: [] for dam_id in I}
-        for var in vol.values():
-            for dam_id in I:
-                if dam_id in var.name:
-                    volumenes[dam_id].append(var.value())
-        sol_dict = {
-            "dams": [
-                {
-                    "flows": qsalida[dam_id],
-                    "id": dam_id,
-                    "power": potencia[dam_id],
-                    "volume": volumenes[dam_id],
-                }
-                for dam_id in I
-            ],
-            "price": Price,
-            "objective_function": lp.value(lpproblem.objective)
->>>>>>> 68051f07
+            dam_id: [var.value() for var in ben_desv.values() if get_dam_id(var.name) == dam_id][0] for dam_id in I
         }
         total_dam_incomes = {
             dam_id:
