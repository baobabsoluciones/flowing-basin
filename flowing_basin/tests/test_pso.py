--- conflicted
+++ resolved
@@ -3,7 +3,7 @@
 from datetime import datetime
 import os
 
-<<<<<<< HEAD
+NEW_SOLUTION = False
 EXAMPLE = 3
 NUM_DAMS = 2
 NUM_DAYS = 1
@@ -19,15 +19,6 @@
     volume_exceedance_bonus=0.1,
     startups_penalty=50,
     limit_zones_penalty=0,
-=======
-NEW_SOLUTION = False
-
-# Instance we want to solve
-instance = Instance.from_json("../data/input_example1.json")
-
-# PSO object to find the solution
-config = PSOConfiguration(
->>>>>>> cadcf766
     volume_objectives={
         "dam1": 59627.42324,
         "dam2": 31010.43613642857,
@@ -38,54 +29,29 @@
         "dam7_dam2copy": 31010.43613642857,
         "dam8_dam1copy": 59627.42324,
     },
-<<<<<<< HEAD
-    use_relvars=USE_RELVARS,
+    use_relvars=USE_RELVARS if NEW_SOLUTION else False,
     max_relvar=1,
-    flow_smoothing=K_PARAMETER,
-    mode="linear"
-=======
-    volume_shortage_penalty=0,
-    volume_exceedance_bonus=0,
-    startups_penalty=50,
-    limit_zones_penalty=50,
-    use_relvars=True if NEW_SOLUTION else False,
-    max_relvar=1,
-    flow_smoothing=2 if NEW_SOLUTION else 0,
+    flow_smoothing=K_PARAMETER if NEW_SOLUTION else 0,
     mode="linear",
     num_particles=200,
-    num_iterations=100,
+    num_iterations=100_000,
+    timeout=8*60,
     cognitive_coefficient=2.905405139888455,
     social_coefficient=0.4232260541405988,
     inertia_weight=0.4424113459034113
->>>>>>> cadcf766
 )
 pso = PSO(
     instance=instance,
     config=config,
 )
 
-<<<<<<< HEAD
-# Optimal solution found by PSO ---- #
-
-path_parent = "../data"
-dir_name = f"output_instance{EXAMPLE}_PSO_{NUM_DAMS}dams_{NUM_DAYS}days_{datetime.now().strftime('%Y-%m-%d %H.%M')}" \
-           f"_mode={pso.config.mode}_k={pso.config.flow_smoothing}{'_no_relvars' if not config.use_relvars else ''}"
-options = {'c1': 2.905405139888455, 'c2': 0.4232260541405988, 'w': 0.4424113459034113}
-status = pso.solve(options, num_particles=200, num_iters=100_000, timeout=8*60)
-print("status:", status)
-print("solver info:", pso.solver_info)
-
-# sol_lp = Solution.from_json(f"../data/output_instance{EXAMPLE}_LPmodel_V2_{NUM_DAMS}dams_{NUM_DAYS}days.json")
-# path_parent = "../data"
-# dir_name = f"output_instance{EXAMPLE}_LPmodel_V2_{NUM_DAMS}dams_{NUM_DAYS}days"
-# pso.solution = sol_lp
-=======
 # Solution ---- #
 
 path_parent = "../data"
 if NEW_SOLUTION:
     # Optimal solution found by PSO
-    dir_name = f"output_example1_PSO_{datetime.now().strftime('%Y-%m-%d %H.%M')}_mode={pso.config.mode}_k={pso.config.flow_smoothing}"
+    dir_name = f"output_instance{EXAMPLE}_PSO_{NUM_DAMS}dams_{NUM_DAYS}days_{datetime.now().strftime('%Y-%m-%d %H.%M')}" \
+               f"_mode={pso.config.mode}_k={pso.config.flow_smoothing}{'_no_relvars' if not config.use_relvars else ''}"
     status = pso.solve()
     print("status:", status)
     print("solver info:", pso.solver_info)
@@ -93,7 +59,6 @@
     # Given solution
     dir_name = "RL_model_2023-08-02 18.46_sol_example1"
     pso.solution = Solution.from_json("../data/RL_model_2023-08-02 18.46_sol_example1.json")
->>>>>>> cadcf766
 
 sol_inconsistencies = pso.solution.check()
 if sol_inconsistencies:
