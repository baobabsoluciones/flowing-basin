--- conflicted
+++ resolved
@@ -30,6 +30,7 @@
         # Time-dependent attributes
         self.volume = None
         self.final_volume = None
+        self.previous_flow_out = None
         self.previous_flow_out_smoothed = None
         self.all_previous_variations = None
         self.flow_contribution = None
@@ -72,6 +73,9 @@
 
         # Number of periods in which we force to keep the direction (flow increasing OR decreasing) in the dam
         # Note that this rule may not apply if flows must be clipped
+        self.previous_flow_out = np.repeat(
+            instance.get_initial_lags_of_channel(self.idx)[0], self.num_scenarios
+        )
         self.previous_flow_out_smoothed = np.repeat(
             instance.get_initial_lags_of_channel(self.idx)[0], self.num_scenarios
         )
@@ -162,19 +166,15 @@
             sign_changes_any_period, self.previous_flow_out_smoothed, self.flow_out_assigned
         )
 
-<<<<<<< HEAD
+        # Values to smooth flow in next time step
+        current_variation = self.flow_out_smoothed - self.previous_flow_out_smoothed
+        self.all_previous_variations = np.concatenate(
+            [self.all_previous_variations, current_variation.reshape(1, -1)],
+            axis=0,
+        )
+        self.previous_flow_out_smoothed = self.flow_out_smoothed.copy()
+
         # print(time, self.flow_out_assigned, self.flow_out_smoothed, current_assigned_variation, previous_variations, sign_changes_each_period)
-=======
-        # Values to smooth flow in next time step
-        current_actual_variation = self.flow_out_smoothed - self.previous_flow_out_smoothed
-        self.all_previous_variations = np.concatenate(
-            [self.all_previous_variations, current_actual_variation.reshape(1, -1)],
-            axis=0,
-        )
-        self.previous_flow_out_smoothed = self.flow_out_smoothed.copy()
-
-        # print(self.time, self.flow_out_assigned, self.flow_out_smoothed, current_assigned_variation, previous_variations, sign_changes_each_period)
->>>>>>> 6c5d980c
 
         # Flow clipped according to the flow limit of the channel
         self.flow_out_clipped1 = np.clip(
@@ -210,18 +210,11 @@
         if time == self.decision_horizon - 1:
             self.final_volume = self.volume
 
-<<<<<<< HEAD
-        # Values to smooth flow in next time step ---- #
+        # Actual flow variation ---- #
 
         self.current_actual_variation = self.flow_out_clipped2 - self.previous_flow_out
-        self.all_previous_variations = np.concatenate(
-            [self.all_previous_variations, self.current_actual_variation.reshape(1, -1)],
-            axis=0,
-        )
         self.previous_flow_out = self.flow_out_clipped2.copy()
 
-=======
->>>>>>> 6c5d980c
         # Channel ---- #
 
         # We update the channel with the new volume (the FINAL volume in this time step),
