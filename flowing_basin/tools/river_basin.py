from flowing_basin.core import Instance
from .dam import Dam
import numpy as np
import pandas as pd
import matplotlib.pyplot as plt


class RiverBasin:

    """
    Class representing the river basin
    """

    def __init__(
        self,
        instance: Instance,
        flow_smoothing: int = 0,
        num_scenarios: int = 1,
        mode: str = "nonlinear",
        paths_power_models: dict[str, str] = None,
        do_history_updates: bool = True,
        update_to_decisions: bool = False
    ):

        # Number of scenarios (e.g. candidate solutions) for which to do calculations at the same time
        self.num_scenarios = num_scenarios

        self.instance = instance

        # Whether to update history (slow) or not (fast)
        self.do_history_updates = do_history_updates

        # Whether to update to decisions or read from data
        self.update_to_decisions = update_to_decisions

        # Number of periods in which we force to keep the direction (flow increasing OR decreasing) in each dam
        self.flow_smoothing = flow_smoothing

        # Dams inside the flowing basin
        self.dams = [
            Dam(
                idx=dam_id,
                instance=self.instance,
                paths_power_models=paths_power_models,
                flow_smoothing=self.flow_smoothing,
                num_scenarios=self.num_scenarios,
                mode=mode,
            )
            for dam_id in self.instance.get_ids_of_dams()
        ]

        # Time-dependent attributes
        self.info_offset = None
        self.time = None
        self.all_past_flows = None
        self.all_past_clipped_flows = None
<<<<<<< HEAD
        self.all_past_variations = None
=======
        self.all_past_smoothed_flows = None
>>>>>>> 6c5d980c
        self.all_past_volumes = None
        self.all_past_powers = None
        self.all_past_turbined = None
        self.all_past_groups = None
        self.history = None

        # Initialize the time-dependent attributes (variables)
        self._reset_variables()

        # Update river basin until the start of decisions
        if self.info_offset > 0 and self.update_to_decisions:  # noqa
            self.update_until_decisions_start()

        assert self.time == -1, "Simulator must have the timer at the beginning of the decisions."

    def _reset_variables(self):

        """
        Reset all attributes that represent time-dependent (non-constant) values.
        """

        # Identifier of the time step (increases with each update)
        self.info_offset = self.instance.get_start_information_offset()
        self.time = -1 - self.info_offset

<<<<<<< HEAD
        if self.info_offset == 0 or self.update_to_decisions:
=======
        # Record of flows exiting the dams,
        # initialized as an empty array of the correct shape (num_time_steps x num_dams x num_scenarios)
        self.all_past_clipped_flows = np.array([]).reshape(
            (0, self.instance.get_num_dams(), self.num_scenarios)
        )
        self.all_past_smoothed_flows = np.array([]).reshape(
            (0, self.instance.get_num_dams(), self.num_scenarios)
        )
>>>>>>> 6c5d980c

            # Record of flows exiting the dams,
            # initialized as an empty array of the correct shape (num_time_steps x num_dams x num_scenarios)
            self.all_past_flows = np.array([]).reshape(
                (0, self.instance.get_num_dams(), self.num_scenarios)
            )
            self.all_past_clipped_flows = np.array([]).reshape(
                (0, self.instance.get_num_dams(), self.num_scenarios)
            )

            # Record of volumes, powers, turbined flows and power group numbers of each dam,
            # initialized as empty arrays of the correct shape (num_time_steps x num_scenarios)
            self.all_past_variations = {
                dam_id: np.array([]).reshape(
                    (0, self.num_scenarios)
                )
                for dam_id in self.instance.get_ids_of_dams()
            }
            self.all_past_volumes = {
                dam_id: np.array([]).reshape(
                    (0, self.num_scenarios)
                )
                for dam_id in self.instance.get_ids_of_dams()
            }
            self.all_past_powers = {
                dam_id: np.array([]).reshape(
                    (0, self.num_scenarios)
                )
                for dam_id in self.instance.get_ids_of_dams()
            }
            self.all_past_turbined = {
                dam_id: np.array([]).reshape(
                    (0, self.num_scenarios)
                )
                for dam_id in self.instance.get_ids_of_dams()
            }
            self.all_past_groups = {
                dam_id: np.array([]).reshape(
                    (0, self.num_scenarios)
                )
                for dam_id in self.instance.get_ids_of_dams()
            }

        else:

            # Fill the previous values with the initial conditions read from data

            self.all_past_flows = np.transpose(
                [  # (num_scenarios x num_dams x num_time_steps)
                    [
                        self.instance.get_starting_flows(dam_id) for dam_id in self.instance.get_ids_of_dams()
                    ] for _ in range(self.num_scenarios)
                ], (2, 1, 0)  # (num_time_steps x num_dams x num_scenarios)
            )
            self.all_past_clipped_flows = np.transpose(
                [  # (num_scenarios x num_dams x num_time_steps)
                    [
                        self.instance.get_starting_flows(dam_id) for dam_id in self.instance.get_ids_of_dams()
                    ] for _ in range(self.num_scenarios)
                ], (2, 1, 0)  # (num_time_steps x num_dams x num_scenarios)
            )

            self.all_past_variations = {
                dam_id: np.transpose(
                    [self.instance.get_starting_variations(dam_id) for _ in range(self.num_scenarios)],
                    (1, 0)  # (num_time_steps x num_scenarios)
                )
                for dam_id in self.instance.get_ids_of_dams()
            }
            self.all_past_volumes = {
                dam_id: np.transpose(
                    [self.instance.get_starting_volumes(dam_id) for _ in range(self.num_scenarios)],
                    (1, 0)  # (num_time_steps x num_scenarios)
                )
                for dam_id in self.instance.get_ids_of_dams()
            }
            self.all_past_powers = {
                dam_id: np.transpose(
                    [self.instance.get_starting_powers(dam_id) for _ in range(self.num_scenarios)],
                    (1, 0)  # (num_time_steps x num_scenarios)
                )
                for dam_id in self.instance.get_ids_of_dams()
            }
            self.all_past_turbined = {
                dam_id: np.transpose(
                    [self.instance.get_starting_turbined(dam_id) for _ in range(self.num_scenarios)],
                    (1, 0)  # (num_time_steps x num_scenarios)
                )
                for dam_id in self.instance.get_ids_of_dams()
            }
            self.all_past_groups = {
                dam_id: np.transpose(
                    [self.instance.get_starting_groups(dam_id) for _ in range(self.num_scenarios)],
                    (1, 0)  # (num_time_steps x num_scenarios)
                )
                for dam_id in self.instance.get_ids_of_dams()
            }

            self.time = -1

        # Data frame that will contain all states of the river basin throughout time
        self.history = self.create_history()

        return

    def reset(
        self,
        instance: Instance = None,
        flow_smoothing: int = None,
        num_scenarios: int = None,
        greedy_start: bool = False
    ):

        """
        Resets the river basin.
        This method resets the instance, the flow smoothing parameter, and the number of scenarios (if given),
        and all attributes that represent time-dependent (non-constant) values.
        """

        if instance is not None:
            self.instance = instance
        if flow_smoothing is not None:
            self.flow_smoothing = flow_smoothing
        if num_scenarios is not None:
            self.num_scenarios = num_scenarios

        self._reset_variables()

        for dam in self.dams:
            dam.reset(
                instance=self.instance,
                flow_smoothing=self.flow_smoothing,
                num_scenarios=self.num_scenarios,
            )

        # Update river basin until the start of decisions
        if self.info_offset > 0 and self.update_to_decisions:
            self.update_until_decisions_start(greedy_start)

        assert self.time == -1, "Simulator must have the timer at the beginning of the decisions."

        return

    def update_until_decisions_start(self, greedy: bool = False):

        """
        Update the river basin with the starting flows
        until decisions must start

        :param greedy: Use greedy flows (maximum flows) instead of starting flows
        """

        if greedy:
            starting_flows = [
                [
                    [
                        self.instance.get_max_flow_of_channel(dam_id)
                        for _ in range(self.instance.get_start_information_offset())
                    ] for dam_id in self.instance.get_ids_of_dams()
                ] for _ in range(self.num_scenarios)
            ]
        else:
            starting_flows = [
                [
                    self.instance.get_starting_flows(dam_id) for dam_id in self.instance.get_ids_of_dams()
                ] for _ in range(self.num_scenarios)
            ]

        starting_flows = np.array(starting_flows)  # Array of shape num_scenarios x num_dams x num_steps
        starting_flows = np.transpose(starting_flows)  # Array of shape num_steps x num_dams x num_scenarios
        self.deep_update_flows(starting_flows)

    def create_history(self) -> pd.DataFrame:

        """
        Create head for the data frame we will be concatenating rows.
        """

        column_list = ["scenario", "time", "price", "incoming"]
        for dam_id in self.instance.get_ids_of_dams():
            column_list += [
                f"{dam_id}_unreg",
                f"{dam_id}_flow_assigned",
                f"{dam_id}_flow_smoothed",
                f"{dam_id}_flow_clipped1",
                f"{dam_id}_flow_clipped2",
                f"{dam_id}_netflow",
                f"{dam_id}_volchange",
                f"{dam_id}_vol",
                f"{dam_id}_power",
                f"{dam_id}_turbined",
                f"{dam_id}_groups",
                f"{dam_id}_startups",
                f"{dam_id}_limits",
                f"{dam_id}_income"
            ]

        df = pd.DataFrame(columns=column_list)

        return df

    def update_history(self):

        """
        Add a row to the data frame 'history' attribute
        with values from the current state of the river basin.
        """

        for i in range(self.num_scenarios):
            new_row = dict()
            new_row.update(
                {
                    "scenario": i,
                    "time": self.time,
                    "price": self.instance.get_price(self.time + self.info_offset),
                    "incoming": self.instance.get_incoming_flow(self.time + self.info_offset),
                }
            )
            for dam in self.dams:
                net_flow = (
                    dam.flow_contribution[i]
                    + dam.unregulated_flow
                    - dam.flow_out_clipped2[i]
                )
                new_row.update(
                    {
                        f"{dam.idx}_unreg": dam.unregulated_flow,
                        f"{dam.idx}_flow_assigned": dam.flow_out_assigned[i],
                        f"{dam.idx}_flow_smoothed": dam.flow_out_smoothed[i],
                        f"{dam.idx}_flow_clipped1": dam.flow_out_clipped1[i],
                        f"{dam.idx}_flow_clipped2": dam.flow_out_clipped2[i],
                        f"{dam.idx}_netflow": net_flow,
                        f"{dam.idx}_volchange": net_flow * self.instance.get_time_step_seconds(),
                        f"{dam.idx}_vol": dam.volume[i],
                        f"{dam.idx}_power": dam.channel.power_group.power[i],
                        f"{dam.idx}_turbined": dam.channel.power_group.turbined_flow[i],
                        f"{dam.idx}_groups": dam.channel.power_group.num_active_groups[i],
                        f"{dam.idx}_startups": int(dam.channel.power_group.num_startups[i]),
                        f"{dam.idx}_limits": int(dam.channel.power_group.num_times_in_limit[i]),
                        f"{dam.idx}_income": dam.channel.power_group.income[i],
                    }
                )
            self.history = pd.concat(
                [self.history, pd.DataFrame([new_row])],
                ignore_index=True,
            )

        return

    def plot_history(self) -> plt.Axes:

        """
        Plot the series saved in history.
        """

        fig, axs = plt.subplots(1, 3)
        fig.set_size_inches(10 * 3, 10)

        # Add X labels
        for i in range(3):
            axs[i].set_xlabel("Time (15min)")

        # Add Y labels
        axs[0].set_ylabel("Volume (m3)")
        axs[1].set_ylabel("Flow (m3/s)")
        axs[2].set_ylabel("Power (MW)")
        twinax = axs[2].twinx()
        twinax.set_ylabel("Price (€/MWh)")

        # Plot series
        for dam_id in self.instance.get_ids_of_dams():
            axs[0].plot(self.history[f"{dam_id}_vol"], label=f"{dam_id}_vol")
            axs[1].plot(self.history[f"{dam_id}_flow_clipped2"], label=f"{dam_id}_flow")
            axs[2].plot(self.history[f"{dam_id}_power"], label=f"{dam_id}_power")
        twinax.plot(self.history["price"], color="green", label="price")

        # Add vertical line indicating decision horizon
        decision_horizon = self.instance.get_decision_horizon()
        for ax in axs:
            ax.axvline(x=decision_horizon, color='gray')

        # Add legends
        for ax in axs:
            ax.legend()
        twinax.legend()

        return axs

    def get_income(self) -> np.ndarray:

        """
        Get the income that is obtained with the power generated in this time step.

        :return:
             Array of size num_scenarios with
             the income obtained in this time step with the current generated power in every scenario (€)
        """

        return np.array([dam.channel.power_group.income for dam in self.dams]).sum(axis=0)

    def get_acc_income(self) -> np.ndarray:

        """
        Get the accumulated income obtained with the generated energy
        throughout all time steps so far (up to the impact horizon of each dam).

        :return:
             Array of size num_scenarios with
             the accumulated income obtained in every scenario (€)
        """

        return np.array([dam.channel.power_group.acc_income for dam in self.dams]).sum(axis=0)

    def get_num_startups(self) -> np.ndarray:

        """
        Get the number of startups that happened in all dams in the current time step.

        :return:
             Array of size num_scenarios with
             the current number of startups in every scenario
        """

        return np.array([dam.channel.power_group.num_startups for dam in self.dams]).sum(axis=0)

    def get_acc_num_startups(self) -> np.ndarray:

        """
        Get the accumulated number of startups of all dams
        throughout all time steps so far.

        :return:
             Array of size num_scenarios with
             the total number of startups in every scenario
        """

        return np.array([dam.channel.power_group.acc_num_startups for dam in self.dams]).sum(axis=0)

    def get_num_times_in_limit(self) -> np.ndarray:

        """
        Get the number of dams that have a turbined flow in a limit zone.

        :return:
             Array of size num_scenarios with
             the current number of turbined flows in limit in every scenario
        """

        return np.array([dam.channel.power_group.num_times_in_limit for dam in self.dams]).sum(axis=0)

    def get_acc_num_times_in_limit(self) -> np.ndarray:

        """
        Get the accumulated number of time steps with a turbined flow in a limit zone
        throughout all time steps so far.

        :return:
             Array of size num_scenarios with
             the total number of times in limit zones in every scenario
        """

        return np.array([dam.channel.power_group.acc_num_times_in_limit for dam in self.dams]).sum(axis=0)

    def get_final_volume_of_dams(self) -> dict[str, np.ndarray]:

        """
        Get the volume of each dam at the end of the decision horizon.

        :return:
             Dictionary with (dam_id, final_volume) pairs, where each finaL_volume
             is an array of size num_scenarios with the final volume of the dam in every scenario (m3)
        """

        return {dam.idx: dam.final_volume for dam in self.dams}

    def get_clipped_flows(self) -> np.ndarray:

        """
        Get the flows that are actually going out of the dams,
        which may be lower than the assigned flows because of channel flow limits and dam volume limits.

        :return:
            Array of shape num_dams x num_scenarios with
            the flows clipped because of the flow limits and minimum volumes (m3/s)
        """

        return np.array([dam.flow_out_clipped2 for dam in self.dams])

<<<<<<< HEAD
    def update(self, flows: np.ndarray):
=======
    def get_smoothed_flows(self) -> np.ndarray:

        """
        Get the smoothed flows (assigned flows smoothed but not clipped).

        :return:
            Array of shape num_dams x num_scenarios with
            the flows smoothed to comply with the flow smoothing parameter (m3/s)
        """

        return np.array([dam.flow_out_smoothed for dam in self.dams])

    def update(self, flows: np.ndarray, fast_mode: bool = False):
>>>>>>> 6c5d980c

        """
        Update the river basin for a single time step.

        :param flows:
            Array of shape num_dams x num_scenarios with
            the flows going through each channel for every scenario in the current time step (m3/s)
        """

        # Increase time step identifier (which will be used to get the next price, incoming flow, and unregulated flows)
        # This identifier was initialized as -1, and will go from 0 to num_time_steps - 1
        self.time += 1

        # Check instance is not finished already
        assert self.time < self.instance.get_largest_impact_horizon(), (
            f"The final time horizon, {self.instance.get_largest_impact_horizon()}, has already been reached. "
            f"You should reset the environment before doing another update."
        )

        # Check input is of the correct shape
        assert flows.shape == (
            self.instance.get_num_dams(),
            self.num_scenarios,
        ), f"{flows.shape=} should actually be {(self.instance.get_num_dams(), self.num_scenarios)=}"

        # The first dam has no preceding dam
        turbined_flow_of_preceding_dam = np.zeros(self.num_scenarios)
        for dam_index, dam in enumerate(self.dams):

            # Update dam with the flow we take from it, and the incoming and/or unregulated flow it receives
            flow_contribution = (
                np.repeat(self.instance.get_incoming_flow(self.time + self.info_offset), self.num_scenarios)
                if dam.order == 1
                else turbined_flow_of_preceding_dam
            )
            turbined_flow = dam.update(
                price=self.instance.get_price(self.time + self.info_offset),
                flow_out=flows[dam_index],
                unregulated_flow=self.instance.get_unregulated_flow_of_dam(
                    self.time + self.info_offset, dam.idx
                ),
                flow_contribution=flow_contribution,
                time=self.time
            )
            turbined_flow_of_preceding_dam = turbined_flow

            # Update all past volumes and powers of dam
            self.all_past_variations[dam.idx] = np.vstack((self.all_past_variations[dam.idx], dam.current_actual_variation))
            self.all_past_volumes[dam.idx] = np.vstack((self.all_past_volumes[dam.idx], dam.volume))
            self.all_past_powers[dam.idx] = np.vstack((self.all_past_powers[dam.idx], dam.channel.power_group.power))
            self.all_past_turbined[dam.idx] = np.vstack((self.all_past_turbined[dam.idx], dam.channel.power_group.turbined_flow))
            self.all_past_groups[dam.idx] = np.vstack((self.all_past_groups[dam.idx], dam.channel.power_group.num_active_groups))

        # Update all past flows
        self.all_past_flows = np.concatenate(
            [
                self.all_past_flows,
                flows.reshape((1, self.instance.get_num_dams(), -1)),
            ],
            axis=0,
        )
        self.all_past_clipped_flows = np.concatenate(
            [
                self.all_past_clipped_flows,
                self.get_clipped_flows().reshape((1, self.instance.get_num_dams(), -1)),
            ],
            axis=0,
        )
        self.all_past_smoothed_flows = np.concatenate(
            [
                self.all_past_smoothed_flows,
                self.get_smoothed_flows().reshape((1, self.instance.get_num_dams(), -1)),
            ],
            axis=0,
        )

        if self.do_history_updates:
            self.update_history()

        return

    def deep_update_flows(self, flows: np.ndarray):

        """
        Update the river basin for the whole planning horizon.

        :param flows:
            Array of shape num_time_steps x num_dams x num_scenarios with
            the flows that should go through each channel in every time step for every scenario (m3/s)
        """

        for flow in flows:
            self.update(flow)

        return

    def deep_update_relvars(self, relvars: np.ndarray):

        """

        :param relvars: Relative variations
            Array of shape num_time_steps x num_dams x num_scenarios with
            the variation of flow (as a fraction of flow max) through each channel in every time step and scenario (m3/s)
        """

        # Max flow through each channel, as an array of shape num_dams x num_scenarios
        max_flows = np.repeat(
            [
                self.instance.get_max_flow_of_channel(dam_id)
                for dam_id in self.instance.get_ids_of_dams()
            ],
            self.num_scenarios,
        ).reshape((self.instance.get_num_dams(), self.num_scenarios))

        # Initialize old flows
        # Flows that went through the channels in the previous time step, as an array of shape num_dams x num_scenarios
        old_flows = np.repeat(
            [
                self.instance.get_initial_lags_of_channel(dam_id)[0]
                for dam_id in self.instance.get_ids_of_dams()
            ],
            self.num_scenarios,
        ).reshape((self.instance.get_num_dams(), self.num_scenarios))

        # Update river basin repeatedly
        for relvar in relvars:
            new_flows = old_flows + relvar * max_flows
            self.update(new_flows)
            old_flows = self.get_clipped_flows()

        return

    def deep_update(self, flows_or_relvars: np.ndarray, is_relvars: bool):

        """
        Reset the river basin and update it for the whole planning horizon
        with the solutions represented by the given array.

        :param flows_or_relvars:
            Array of shape num_time_steps x num_dams x num_particles with
            the flows or relvars assigned for the whole planning horizon
        :param is_relvars: Whether the given array represents relvars or flows
        """

        num_scenarios = flows_or_relvars.shape[-1]
        self.reset(num_scenarios=num_scenarios)

        if is_relvars:
            self.deep_update_relvars(relvars=flows_or_relvars)
            return

        self.deep_update_flows(flows=flows_or_relvars)
        return

    def get_state(self) -> dict:

        """
        Returns the state of the river basin (DEPRECATED METHOD, USED ONLY IN TESTS).

        :return: Dictionary with:
         - the incoming flow (m3)
         - the price (EUR/MWh)
         - volume of each dam (m3)
         - flow limit of each dam (m3/s)
         - unregulated flow of each dam (m3/s)
         - current and past flows through each channel (m3/s)
         - power generated by each power group (MW)
         - turbined flow exiting each power group (m3/s)
        """

        state = {
            "next_incoming_flow": self.instance.get_incoming_flow(self.time + self.info_offset + 1),
            "next_price": self.instance.get_price(self.time + self.info_offset + 1),
        }
        for dam in self.dams:
            state[dam.idx] = {
                "vol": dam.volume,
                "flow_limit": dam.channel.flow_limit,
                "next_unregulated_flow": self.instance.get_unregulated_flow_of_dam(
                    self.time + self.info_offset + 1, dam.idx
                ),
                "lags": dam.channel.past_flows,
                "power": dam.channel.power_group.power,
                "turbined_flow": dam.channel.power_group.turbined_flow,
            }

        return state<|MERGE_RESOLUTION|>--- conflicted
+++ resolved
@@ -54,11 +54,8 @@
         self.time = None
         self.all_past_flows = None
         self.all_past_clipped_flows = None
-<<<<<<< HEAD
+        self.all_past_smoothed_flows = None
         self.all_past_variations = None
-=======
-        self.all_past_smoothed_flows = None
->>>>>>> 6c5d980c
         self.all_past_volumes = None
         self.all_past_powers = None
         self.all_past_turbined = None
@@ -84,18 +81,7 @@
         self.info_offset = self.instance.get_start_information_offset()
         self.time = -1 - self.info_offset
 
-<<<<<<< HEAD
         if self.info_offset == 0 or self.update_to_decisions:
-=======
-        # Record of flows exiting the dams,
-        # initialized as an empty array of the correct shape (num_time_steps x num_dams x num_scenarios)
-        self.all_past_clipped_flows = np.array([]).reshape(
-            (0, self.instance.get_num_dams(), self.num_scenarios)
-        )
-        self.all_past_smoothed_flows = np.array([]).reshape(
-            (0, self.instance.get_num_dams(), self.num_scenarios)
-        )
->>>>>>> 6c5d980c
 
             # Record of flows exiting the dams,
             # initialized as an empty array of the correct shape (num_time_steps x num_dams x num_scenarios)
@@ -103,6 +89,9 @@
                 (0, self.instance.get_num_dams(), self.num_scenarios)
             )
             self.all_past_clipped_flows = np.array([]).reshape(
+                (0, self.instance.get_num_dams(), self.num_scenarios)
+            )
+            self.all_past_smoothed_flows = np.array([]).reshape(
                 (0, self.instance.get_num_dams(), self.num_scenarios)
             )
 
@@ -151,6 +140,13 @@
                 ], (2, 1, 0)  # (num_time_steps x num_dams x num_scenarios)
             )
             self.all_past_clipped_flows = np.transpose(
+                [  # (num_scenarios x num_dams x num_time_steps)
+                    [
+                        self.instance.get_starting_flows(dam_id) for dam_id in self.instance.get_ids_of_dams()
+                    ] for _ in range(self.num_scenarios)
+                ], (2, 1, 0)  # (num_time_steps x num_dams x num_scenarios)
+            )
+            self.all_past_smoothed_flows = np.transpose(
                 [  # (num_scenarios x num_dams x num_time_steps)
                     [
                         self.instance.get_starting_flows(dam_id) for dam_id in self.instance.get_ids_of_dams()
@@ -484,9 +480,6 @@
 
         return np.array([dam.flow_out_clipped2 for dam in self.dams])
 
-<<<<<<< HEAD
-    def update(self, flows: np.ndarray):
-=======
     def get_smoothed_flows(self) -> np.ndarray:
 
         """
@@ -500,7 +493,6 @@
         return np.array([dam.flow_out_smoothed for dam in self.dams])
 
     def update(self, flows: np.ndarray, fast_mode: bool = False):
->>>>>>> 6c5d980c
 
         """
         Update the river basin for a single time step.
@@ -508,6 +500,7 @@
         :param flows:
             Array of shape num_dams x num_scenarios with
             the flows going through each channel for every scenario in the current time step (m3/s)
+        :param fast_mode: Whether to update the history or not
         """
 
         # Increase time step identifier (which will be used to get the next price, incoming flow, and unregulated flows)
@@ -577,12 +570,12 @@
             axis=0,
         )
 
-        if self.do_history_updates:
+        if self.do_history_updates and not fast_mode:
             self.update_history()
 
         return
 
-    def deep_update_flows(self, flows: np.ndarray):
+    def deep_update_flows(self, flows: np.ndarray, fast_mode: bool = False):
 
         """
         Update the river basin for the whole planning horizon.
@@ -590,20 +583,22 @@
         :param flows:
             Array of shape num_time_steps x num_dams x num_scenarios with
             the flows that should go through each channel in every time step for every scenario (m3/s)
+        :param fast_mode: Whether to update the history at every time step or not
         """
 
         for flow in flows:
-            self.update(flow)
+            self.update(flow, fast_mode=fast_mode)
 
         return
 
-    def deep_update_relvars(self, relvars: np.ndarray):
+    def deep_update_relvars(self, relvars: np.ndarray, fast_mode: bool = False):
 
         """
 
         :param relvars: Relative variations
             Array of shape num_time_steps x num_dams x num_scenarios with
             the variation of flow (as a fraction of flow max) through each channel in every time step and scenario (m3/s)
+        :param fast_mode: Whether to update the history at every time step or not
         """
 
         # Max flow through each channel, as an array of shape num_dams x num_scenarios
@@ -628,12 +623,12 @@
         # Update river basin repeatedly
         for relvar in relvars:
             new_flows = old_flows + relvar * max_flows
-            self.update(new_flows)
+            self.update(new_flows, fast_mode=fast_mode)
             old_flows = self.get_clipped_flows()
 
         return
 
-    def deep_update(self, flows_or_relvars: np.ndarray, is_relvars: bool):
+    def deep_update(self, flows_or_relvars: np.ndarray, is_relvars: bool, fast_mode: bool = False):
 
         """
         Reset the river basin and update it for the whole planning horizon
@@ -643,16 +638,17 @@
             Array of shape num_time_steps x num_dams x num_particles with
             the flows or relvars assigned for the whole planning horizon
         :param is_relvars: Whether the given array represents relvars or flows
+        :param fast_mode: Whether to update the history at every time step or not
         """
 
         num_scenarios = flows_or_relvars.shape[-1]
         self.reset(num_scenarios=num_scenarios)
 
         if is_relvars:
-            self.deep_update_relvars(relvars=flows_or_relvars)
+            self.deep_update_relvars(relvars=flows_or_relvars, fast_mode=fast_mode)
             return
 
-        self.deep_update_flows(flows=flows_or_relvars)
+        self.deep_update_flows(flows=flows_or_relvars, fast_mode=fast_mode)
         return
 
     def get_state(self) -> dict:
